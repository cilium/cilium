--- conflicted
+++ resolved
@@ -1556,10 +1556,6 @@
 	struct ipv6_ct_tuple *tuple;
 	int ret, verdict, l4_off, zero = 0;
 	struct ct_buffer6 *ct_buffer;
-<<<<<<< HEAD
-	bool from_ingress_proxy = false;
-=======
->>>>>>> 1229149d
 	struct trace_ctx trace;
 	union v6addr orig_sip;
 	__u8 policy_match_type = POLICY_MATCH_NONE;
@@ -1568,14 +1564,6 @@
 
 	ipv6_addr_copy(&orig_sip, (union v6addr *)&ip6->saddr);
 
-<<<<<<< HEAD
-	/* If packet is coming from the ingress proxy we have to skip
-	 * redirection to the ingress proxy as we would loop forever.
-	 */
-	from_ingress_proxy = tc_index_from_ingress_proxy(ctx);
-
-=======
->>>>>>> 1229149d
 	ct_buffer = map_lookup_elem(&CT_TAIL_CALL_BUFFER6, &zero);
 	if (!ct_buffer)
 		return DROP_INVALID_TC_BUFFER;
@@ -1623,13 +1611,6 @@
 		}
 
 		/* proxy_port remains 0 in this case */
-<<<<<<< HEAD
-		goto skip_policy_enforcement;
-	}
-
-	if (from_ingress_proxy)
-		goto skip_policy_enforcement;
-=======
 		break;
 	default:
 		/* If packet is coming from the ingress proxy we have to skip
@@ -1637,7 +1618,6 @@
 		 */
 		if (tc_index_from_ingress_proxy(ctx))
 			break;
->>>>>>> 1229149d
 
 		verdict = policy_can_ingress6(ctx, &POLICY_MAP, tuple, l4_off, src_label,
 					      SECLABEL_IPV6, &policy_match_type, &audited,
@@ -1673,7 +1653,7 @@
 		ct_state_new.src_sec_id = src_label;
 		ct_state_new.from_tunnel = from_tunnel;
 		ct_state_new.proxy_redirect = *proxy_port > 0;
-		ct_state_new.from_ingress_proxy = from_ingress_proxy;
+		ct_state_new.from_ingress_proxy = tc_index_from_ingress_proxy(ctx);
 
 		/* ext_err may contain a value from __policy_can_access, and
 		 * ct_create6 overwrites it only if it returns an error itself.
@@ -1885,10 +1865,6 @@
 {
 	struct ct_state *ct_state, ct_state_new = {};
 	struct ipv4_ct_tuple *tuple;
-<<<<<<< HEAD
-	bool from_ingress_proxy = false;
-=======
->>>>>>> 1229149d
 	bool is_untracked_fragment = false;
 	struct ct_buffer4 *ct_buffer;
 	struct trace_ctx trace;
@@ -1899,16 +1875,6 @@
 	__u8 auth_type = 0;
 	__u32 zero = 0;
 
-<<<<<<< HEAD
-	policy_clear_mark(ctx);
-
-	/* If packet is coming from the ingress proxy we have to skip
-	 * redirection to the ingress proxy as we would loop forever.
-	 */
-	from_ingress_proxy = tc_index_from_ingress_proxy(ctx);
-
-=======
->>>>>>> 1229149d
 	orig_sip = ip4->saddr;
 
 #ifndef ENABLE_IPV4_FRAGMENTS
@@ -1970,13 +1936,6 @@
 		}
 
 		/* proxy_port remains 0 in this case */
-<<<<<<< HEAD
-		goto skip_policy_enforcement;
-	}
-
-	if (from_ingress_proxy)
-		goto skip_policy_enforcement;
-=======
 		break;
 	default:
 		/* If packet is coming from the ingress proxy we have to skip
@@ -1984,7 +1943,6 @@
 		 */
 		if (tc_index_from_ingress_proxy(ctx))
 			break;
->>>>>>> 1229149d
 
 #if defined(ENABLE_PER_PACKET_LB) && !defined(DISABLE_LOOPBACK_LB)
 		/* When an endpoint connects to itself via service clusterIP, we need
@@ -2044,7 +2002,7 @@
 		ct_state_new.src_sec_id = src_label;
 		ct_state_new.from_tunnel = from_tunnel;
 		ct_state_new.proxy_redirect = *proxy_port > 0;
-		ct_state_new.from_ingress_proxy = from_ingress_proxy;
+		ct_state_new.from_ingress_proxy = tc_index_from_ingress_proxy(ctx);
 
 		/* ext_err may contain a value from __policy_can_access, and
 		 * ct_create4 overwrites it only if it returns an error itself.
