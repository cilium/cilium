--- conflicted
+++ resolved
@@ -65,12 +65,8 @@
 	int ret;
 
 #ifndef ENABLE_SKIP_FIB
-<<<<<<< HEAD
 	ret = fib_lookup(ctx, &fib_params->l, sizeof(fib_params->l),
 			 REDIRECT_FIB_LOOKUP_FLAG);
-=======
-	ret = fib_lookup(ctx, &fib_params->l, sizeof(fib_params->l), 0);
->>>>>>> 02537716
 	if (ret != BPF_FIB_LKUP_RET_SUCCESS) {
 		*fib_err = (__s8)ret;
 		if (likely(ret == BPF_FIB_LKUP_RET_NO_NEIGH)) {
