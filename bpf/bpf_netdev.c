// SPDX-License-Identifier: GPL-2.0
/* Copyright (C) 2016-2020 Authors of Cilium */

#include <bpf/ctx/skb.h>
#include <bpf/api.h>

#include <node_config.h>
#include <netdev_config.h>

/* These are configuartion options which have a default value in their
 * respective header files and must thus be defined beforehand:
 *
 * Pass unknown ICMPv6 NS to stack */
#define ACTION_UNKNOWN_ICMP6_NS CTX_ACT_OK

/* Include policy_can_access_ingress() */
#define REQUIRES_CAN_ACCESS

#include "lib/utils.h"
#include "lib/common.h"
#include "lib/arp.h"
#include "lib/maps.h"
#include "lib/ipv6.h"
#include "lib/ipv4.h"
#include "lib/icmp6.h"
#include "lib/eth.h"
#include "lib/dbg.h"
#include "lib/trace.h"
#include "lib/identity.h"
#include "lib/l3.h"
#include "lib/l4.h"
#include "lib/drop.h"
#include "lib/encap.h"
#include "lib/nat.h"
#include "lib/lb.h"
#include "lib/nodeport.h"
#include "lib/eps.h"

#if defined(FROM_HOST) && (defined(ENABLE_IPV4) || defined(ENABLE_IPV6))
static __always_inline int rewrite_dmac_to_host(struct __ctx_buff *ctx,
						__u32 src_identity)
{
	/* When attached to cilium_host, we rewrite the DMAC to the mac of
	 * cilium_host (peer) to ensure the packet is being considered to be
	 * addressed to the host (PACKET_HOST) */
	union macaddr cilium_net_mac = CILIUM_NET_MAC;

	/* Rewrite to destination MAC of cilium_net (remote peer) */
	if (eth_store_daddr(ctx, (__u8 *) &cilium_net_mac.addr, 0) < 0)
		return send_drop_notify_error(ctx, src_identity, DROP_WRITE_ERROR,
					      CTX_ACT_OK, METRIC_INGRESS);

	return CTX_ACT_OK;
}
#endif

#ifdef ENABLE_IPV6
#ifndef FROM_HOST
static __always_inline __u32
derive_src_id(const union v6addr *node_ip, struct ipv6hdr *ip6, __u32 *identity)
{
	if (ipv6_match_prefix_64((union v6addr *) &ip6->saddr, node_ip)) {
		/* Read initial 4 bytes of header and then extract flowlabel */
		__u32 *tmp = (__u32 *) ip6;
		*identity = bpf_ntohl(*tmp & IPV6_FLOWLABEL_MASK);

		/* A remote node will map any HOST_ID source to be presented as
		 * REMOTE_NODE_ID, therefore any attempt to signal HOST_ID as
		 * source from a remote node can be droppped. */
		if (*identity == HOST_ID)
			return DROP_INVALID_IDENTITY;
	}
	return 0;
}
#endif

static __always_inline __u32
resolve_srcid_ipv6(struct __ctx_buff *ctx, struct ipv6hdr *ip6,
	       __u32 srcid_from_proxy)
{
	__u32 src_id = WORLD_ID, srcid_from_ipcache = srcid_from_proxy;
	struct remote_endpoint_info *info = NULL;
	union v6addr *src;

#ifndef FROM_HOST
	union v6addr node_ip = {};
	int ret;

	BPF_V6(node_ip, ROUTER_IP);
	ret = derive_src_id(&node_ip, ip6, &src_id);
	if (IS_ERR(ret))
		return ret;
#endif

	/* Packets from the proxy will already have a real identity. */
	if (identity_is_reserved(srcid_from_ipcache)) {
		src = (union v6addr *) &ip6->saddr;
		info = ipcache_lookup6(&IPCACHE_MAP, src, V6_CACHE_KEY_LEN);
		if (info != NULL && info->sec_label)
			srcid_from_ipcache = info->sec_label;
		cilium_dbg(ctx, info ? DBG_IP_ID_MAP_SUCCEED6 : DBG_IP_ID_MAP_FAILED6,
			   ((__u32 *) src)[3], srcid_from_ipcache);
	}

#ifdef FROM_HOST
	src_id = srcid_from_ipcache;
#elif ENABLE_SECCTX_FROM_IPCACHE
	/* If we could not derive the secctx from the packet itself but
	 * from the ipcache instead, then use the ipcache identity. E.g.
	 * used in ipvlan master device's datapath on ingress.
	 */
	if (src_id == WORLD_ID && !identity_is_reserved(srcid_from_ipcache))
		src_id = srcid_from_ipcache;
#endif

	return src_id;
}

static __always_inline int handle_ipv6(struct __ctx_buff *ctx,
				       __u32 srcid_from_proxy)
{
	struct remote_endpoint_info *info = NULL;
	void *data, *data_end;
	struct ipv6hdr *ip6;
	union v6addr *dst;
	int ret, l3_off = ETH_HLEN, hdrlen;
	struct endpoint_info *ep;
	__u8 nexthdr;
	__u32 secctx;

	if (!revalidate_data(ctx, &data, &data_end, &ip6))
		return DROP_INVALID;

#ifdef ENABLE_NODEPORT
	if (ctx_get_xfer(ctx) != XFER_PKT_NO_SVC) {
		if (!bpf_skip_nodeport(ctx)) {
			ret = nodeport_lb6(ctx, srcid_from_proxy);
			if (ret < 0)
				return ret;
		}
	}
#if defined(ENCAP_IFINDEX) || defined(NO_REDIRECT)
	/* See IPv4 case for NO_REDIRECT comments */
	return CTX_ACT_OK;
#endif /* ENCAP_IFINDEX || NO_REDIRECT */
	/* Verifier workaround: modified ctx access. */
	if (!revalidate_data(ctx, &data, &data_end, &ip6))
		return DROP_INVALID;
#endif /* ENABLE_NODEPORT */

	nexthdr = ip6->nexthdr;
	hdrlen = ipv6_hdrlen(ctx, l3_off, &nexthdr);
	if (hdrlen < 0)
		return hdrlen;

#ifdef HANDLE_NS
	if (unlikely(nexthdr == IPPROTO_ICMPV6)) {
		ret = icmp6_handle(ctx, ETH_HLEN, ip6, METRIC_INGRESS);
		if (IS_ERR(ret))
			return ret;
	}
#endif

	secctx = resolve_srcid_ipv6(ctx, ip6, srcid_from_proxy);

#ifdef FROM_HOST
	if (1) {
		/* If we are attached to cilium_host at egress, this will
		 * rewrite the destination mac address to the MAC of cilium_net */
		ret = rewrite_dmac_to_host(ctx, secctx);
		/* DIRECT PACKET READ INVALID */
		if (IS_ERR(ret))
			return ret;
	}

	if (!revalidate_data(ctx, &data, &data_end, &ip6))
		return DROP_INVALID;
#endif

	/* Lookup IPv4 address in list of local endpoints */
	if ((ep = lookup_ip6_endpoint(ip6)) != NULL) {
		/* Let through packets to the node-ip so they are
		 * processed by the local ip stack */
		if (ep->flags & ENDPOINT_F_HOST)
			return CTX_ACT_OK;

		return ipv6_local_delivery(ctx, l3_off, secctx, ep, METRIC_INGRESS);
	}

#ifdef ENCAP_IFINDEX
	dst = (union v6addr *) &ip6->daddr;
	info = ipcache_lookup6(&IPCACHE_MAP, dst, V6_CACHE_KEY_LEN);
	if (info != NULL && info->tunnel_endpoint != 0) {
		ret = encap_and_redirect_with_nodeid(ctx, info->tunnel_endpoint,
							 info->key,
							 secctx, TRACE_PAYLOAD_LEN);

		/* If IPSEC is needed recirc through ingress to use xfrm stack
		 * and then result will routed back through bpf_netdev on egress
		 * but with encrypt marks.
		 */
		if (ret == IPSEC_ENDPOINT)
			return CTX_ACT_OK;
		else
			return ret;
	} else {
		struct endpoint_key key = {};

		/* IPv6 lookup key: daddr/96 */
		dst = (union v6addr *) &ip6->daddr;
		key.ip6.p1 = dst->p1;
		key.ip6.p2 = dst->p2;
		key.ip6.p3 = dst->p3;
		key.ip6.p4 = 0;
		key.family = ENDPOINT_KEY_IPV6;

		ret = encap_and_redirect_netdev(ctx, &key, secctx, TRACE_PAYLOAD_LEN);
		if (ret == IPSEC_ENDPOINT)
			return CTX_ACT_OK;
		else if (ret != DROP_NO_TUNNEL_ENDPOINT)
			return ret;
	}
#endif

	dst = (union v6addr *) &ip6->daddr;
	info = ipcache_lookup6(&IPCACHE_MAP, dst, V6_CACHE_KEY_LEN);
#ifdef FROM_HOST
	if (info == NULL || info->sec_label == WORLD_ID) {
		/* See IPv4 comment. */
		return DROP_UNROUTABLE;
	}
#endif
#ifdef ENABLE_IPSEC
	if (info && info->key && info->tunnel_endpoint) {
		__u8 key = get_min_encrypt_key(info->key);

		set_encrypt_key_meta(ctx, key);
#ifdef IP_POOLS
		set_encrypt_dip(ctx, info->tunnel_endpoint);
#else
		set_identity_meta(ctx, secctx);
#endif
	}
#endif
	return CTX_ACT_OK;
}

__section_tail(CILIUM_MAP_CALLS, CILIUM_CALL_IPV6_FROM_LXC)
int tail_handle_ipv6(struct __ctx_buff *ctx)
{
	__u32 proxy_identity = ctx_load_meta(ctx, CB_SRC_IDENTITY);
	int ret;

	ctx_store_meta(ctx, CB_SRC_IDENTITY, 0);

	ret = handle_ipv6(ctx, proxy_identity);
	if (IS_ERR(ret))
		return send_drop_notify_error(ctx, proxy_identity, ret,
					      CTX_ACT_DROP, METRIC_INGRESS);
	return ret;
}
#endif /* ENABLE_IPV6 */

#ifdef ENABLE_IPV4
static __always_inline __u32
resolve_srcid_ipv4(struct __ctx_buff *ctx, const struct iphdr *ip4,
		   __u32 srcid_from_proxy)
{
	__u32 src_id = WORLD_ID, srcid_from_ipcache = srcid_from_proxy;
	struct remote_endpoint_info *info = NULL;

	/* Packets from the proxy will already have a real identity. */
	if (identity_is_reserved(srcid_from_ipcache)) {
		info = ipcache_lookup4(&IPCACHE_MAP, ip4->saddr, V4_CACHE_KEY_LEN);
		if (info != NULL) {
			__u32 sec_label = info->sec_label;
			if (sec_label) {
				/* When SNAT is enabled on traffic ingressing
				 * into Cilium, all traffic from the world will
				 * have a source IP of the host. It will only
				 * actually be from the host if
				 * "srcid_from_proxy" (passed into this
				 * function) reports the src as the host. So we
				 * can ignore the ipcache if it reports the
				 * source as HOST_ID.
				 */
#ifndef ENABLE_EXTRA_HOST_DEV
				if (sec_label != HOST_ID)
#endif
					srcid_from_ipcache = sec_label;
			}
		}
		cilium_dbg(ctx, info ? DBG_IP_ID_MAP_SUCCEED4 : DBG_IP_ID_MAP_FAILED4,
			   ip4->saddr, srcid_from_ipcache);
	}

#ifdef FROM_HOST
	src_id = srcid_from_ipcache;
#elif ENABLE_SECCTX_FROM_IPCACHE
	/* If we could not derive the secctx from the packet itself but
	 * from the ipcache instead, then use the ipcache identity. E.g.
	 * used in ipvlan master device's datapath on ingress.
	 */
	if (!identity_is_reserved(srcid_from_ipcache))
		src_id = srcid_from_ipcache;
#endif

	return src_id;
}

static __always_inline int handle_ipv4(struct __ctx_buff *ctx,
				       __u32 srcid_from_proxy)
{
	struct remote_endpoint_info *info = NULL;
	struct ipv4_ct_tuple tuple = {};
	struct endpoint_info *ep;
	void *data, *data_end;
	struct iphdr *ip4;
	__u32 secctx;

	if (!revalidate_data(ctx, &data, &data_end, &ip4))
		return DROP_INVALID;

#ifdef ENABLE_NODEPORT
	if (ctx_get_xfer(ctx) != XFER_PKT_NO_SVC) {
		if (!bpf_skip_nodeport(ctx)) {
			int ret = nodeport_lb4(ctx, srcid_from_proxy);
			if (ret < 0)
				return ret;
		}
	}
#if defined(ENCAP_IFINDEX) || defined(NO_REDIRECT)
	/* We cannot redirect a packet to a local endpoint in the direct
	 * routing mode, as the redirect bypasses nf_conntrack table.
	 * This makes a second reply from the endpoint to be MASQUERADEd or
	 * to be DROPed by k8s's "--ctstate INVALID -j DROP" depending via
	 * which interface it was inputed. */
	return CTX_ACT_OK;
#endif /* ENCAP_IFINDEX || NO_REDIRECT */
	/* Verifier workaround: modified ctx access. */
	if (!revalidate_data(ctx, &data, &data_end, &ip4))
		return DROP_INVALID;
#endif /* ENABLE_NODEPORT */

	tuple.nexthdr = ip4->protocol;

<<<<<<< HEAD
	/* Packets from the proxy will already have a real identity. */
	if (identity_is_reserved(src_identity)) {
		info = lookup_ip4_remote_endpoint(ip4->saddr);
		if (info != NULL) {
			__u32 sec_label = info->sec_label;
			if (sec_label) {
				/* When SNAT is enabled on traffic ingressing
				 * into Cilium, all traffic from the world will
				 * have a source IP of the host. It will only
				 * actually be from the host if "src_identity"
				 * (passed into this function) reports the src
				 * as the host. So we can ignore the ipcache
				 * if it reports the source as HOST_ID.
				 */
#ifndef ENABLE_EXTRA_HOST_DEV
				if (sec_label != HOST_ID)
#endif
					src_identity = sec_label;
			}
		}
		cilium_dbg(ctx, info ? DBG_IP_ID_MAP_SUCCEED4 : DBG_IP_ID_MAP_FAILED4,
			   ip4->saddr, src_identity);
	}
=======
	secctx = resolve_srcid_ipv4(ctx, ip4, srcid_from_proxy);
>>>>>>> 447bb4c8

#ifdef FROM_HOST
	if (1) {
		int ret;

		/* If we are attached to cilium_host at egress, this will
		 * rewrite the destination mac address to the MAC of cilium_net */
		ret = rewrite_dmac_to_host(ctx, secctx);
		/* DIRECT PACKET READ INVALID */
		if (IS_ERR(ret))
			return ret;
	}

	if (!revalidate_data(ctx, &data, &data_end, &ip4))
		return DROP_INVALID;
#endif

	/* Lookup IPv4 address in list of local endpoints and host IPs */
	if ((ep = lookup_ip4_endpoint(ip4)) != NULL) {
		/* Let through packets to the node-ip so they are
		 * processed by the local ip stack */
		if (ep->flags & ENDPOINT_F_HOST)
#ifdef HOST_REDIRECT_TO_INGRESS
			/* This is required for L7 proxy to send packets to the host. */
			return redirect(HOST_IFINDEX, BPF_F_INGRESS);
#else
			return CTX_ACT_OK;
#endif

		return ipv4_local_delivery(ctx, ETH_HLEN, secctx, ip4, ep, METRIC_INGRESS);
	}

#ifdef ENCAP_IFINDEX
	info = ipcache_lookup4(&IPCACHE_MAP, ip4->daddr, V4_CACHE_KEY_LEN);
	if (info != NULL && info->tunnel_endpoint != 0) {
		int ret = encap_and_redirect_with_nodeid(ctx, info->tunnel_endpoint,
							 info->key,
							 secctx, TRACE_PAYLOAD_LEN);

		if (ret == IPSEC_ENDPOINT)
			return CTX_ACT_OK;
		else
			return ret;
	} else {
		/* IPv4 lookup key: daddr & IPV4_MASK */
		struct endpoint_key key = {};
		int ret;

		key.ip4 = ip4->daddr & IPV4_MASK;
		key.family = ENDPOINT_KEY_IPV4;

		cilium_dbg(ctx, DBG_NETDEV_ENCAP4, key.ip4, secctx);
		ret = encap_and_redirect_netdev(ctx, &key, secctx, TRACE_PAYLOAD_LEN);
		if (ret == IPSEC_ENDPOINT)
			return CTX_ACT_OK;
		else if (ret != DROP_NO_TUNNEL_ENDPOINT)
			return ret;
	}
#endif

#ifdef HOST_REDIRECT_TO_INGRESS
    return redirect(HOST_IFINDEX, BPF_F_INGRESS);
#else

	info = ipcache_lookup4(&IPCACHE_MAP, ip4->daddr, V4_CACHE_KEY_LEN);
#ifdef FROM_HOST
	if (info == NULL || info->sec_label == WORLD_ID) {
		/* We have received a packet for which no ipcache entry exists,
		 * we do not know what to do with this packet, drop it.
		 *
		 * The info == NULL test is soley to satisfy verifier requirements
		 * as in Cilium case we'll always hit the 0.0.0.0/32 catch-all
		 * entry. Therefore we need to test for WORLD_ID. It is clearly
		 * wrong to route a ctx to cilium_host for which we don't know
		 * anything about it as otherwise we'll run into a routing loop.
		 */
		return DROP_UNROUTABLE;
	}
#endif
#ifdef ENABLE_IPSEC
	if (info && info->key && info->tunnel_endpoint) {
		__u8 key = get_min_encrypt_key(info->key);

		set_encrypt_key_meta(ctx, key);
#ifdef IP_POOLS
		set_encrypt_dip(ctx, info->tunnel_endpoint);
#else
		set_identity_meta(ctx, secctx);
#endif
	}
#endif
	return CTX_ACT_OK;
#endif
}

__section_tail(CILIUM_MAP_CALLS, CILIUM_CALL_IPV4_FROM_LXC)
int tail_handle_ipv4(struct __ctx_buff *ctx)
{
	__u32 proxy_identity = ctx_load_meta(ctx, CB_SRC_IDENTITY);
	int ret;

	ctx_store_meta(ctx, CB_SRC_IDENTITY, 0);

	ret = handle_ipv4(ctx, proxy_identity);
	if (IS_ERR(ret))
		return send_drop_notify_error(ctx, proxy_identity,
					      ret, CTX_ACT_DROP, METRIC_INGRESS);
	return ret;
}

#endif /* ENABLE_IPV4 */

#ifdef ENABLE_IPSEC
#ifndef ENCAP_IFINDEX
static __always_inline int
do_netdev_encrypt_pools(struct __ctx_buff *ctx __maybe_unused)
{
	int ret = 0;
#ifdef IP_POOLS
	__u32 tunnel_endpoint = 0;
	void *data, *data_end;
	__u32 tunnel_source = IPV4_ENCRYPT_IFACE;
	struct iphdr *iphdr;
	__be32 sum;

	tunnel_endpoint = ctx_load_meta(ctx, 4);
	ctx->mark = 0;

	if (!revalidate_data(ctx, &data, &data_end, &iphdr)) {
		ret = DROP_INVALID;
		goto drop_err;
	}

	/* When IP_POOLS is enabled ip addresses are not
	 * assigned on a per node basis so lacking node
	 * affinity we can not use IP address to assign the
	 * destination IP. Instead rewrite it here from cb[].
	 */
	sum = csum_diff(&iphdr->daddr, 4, &tunnel_endpoint, 4, 0);
	if (ctx_store_bytes(ctx, ETH_HLEN + offsetof(struct iphdr, daddr),
	    &tunnel_endpoint, 4, 0) < 0) {
		ret = DROP_WRITE_ERROR;
		goto drop_err;
	}
	if (l3_csum_replace(ctx, ETH_HLEN + offsetof(struct iphdr, check),
	    0, sum, 0) < 0) {
		ret = DROP_CSUM_L3;
		goto drop_err;
	}

	if (!revalidate_data(ctx, &data, &data_end, &iphdr)) {
		ret = DROP_INVALID;
		goto drop_err;
	}

	sum = csum_diff(&iphdr->saddr, 4, &tunnel_source, 4, 0);
	if (ctx_store_bytes(ctx, ETH_HLEN + offsetof(struct iphdr, saddr),
	    &tunnel_source, 4, 0) < 0) {
		ret = DROP_WRITE_ERROR;
		goto drop_err;
	}
	if (l3_csum_replace(ctx, ETH_HLEN + offsetof(struct iphdr, check),
	    0, sum, 0) < 0) {
		ret = DROP_CSUM_L3;
		goto drop_err;
	}
drop_err:
#endif /* IP_POOLS */
	return ret;
}

static __always_inline int
do_netdev_encrypt_fib(struct __ctx_buff *ctx __maybe_unused,
		      __u16 proto __maybe_unused,
		      int *encrypt_iface __maybe_unused)
{
	int ret = 0;
#ifdef BPF_HAVE_FIB_LOOKUP
	struct bpf_fib_lookup fib_params = {};
	void *data, *data_end;
	int err;

	if (proto ==  bpf_htons(ETH_P_IP)) {
		struct iphdr *ip4;

		if (!revalidate_data(ctx, &data, &data_end, &ip4)) {
			ret = DROP_INVALID;
			goto drop_err_fib;
		}

		fib_params.family = AF_INET;
		fib_params.ipv4_src = ip4->saddr;
		fib_params.ipv4_dst = ip4->daddr;
	} else {
		struct ipv6hdr *ip6;

		if (!revalidate_data(ctx, &data, &data_end, &ip6)) {
			ret = DROP_INVALID;
			goto drop_err_fib;
		}

		fib_params.family = AF_INET6;
		ipv6_addr_copy((union v6addr *) &fib_params.ipv6_src, (union v6addr *) &ip6->saddr);
		ipv6_addr_copy((union v6addr *) &fib_params.ipv6_dst, (union v6addr *) &ip6->daddr);
	}

	fib_params.ifindex = *encrypt_iface;

	err = fib_lookup(ctx, &fib_params, sizeof(fib_params),
		    BPF_FIB_LOOKUP_DIRECT | BPF_FIB_LOOKUP_OUTPUT);
	if (err != 0) {
		ret = DROP_NO_FIB;
		goto drop_err_fib;
	}
	if (eth_store_daddr(ctx, fib_params.dmac, 0) < 0) {
		ret = DROP_WRITE_ERROR;
		goto drop_err_fib;
	}
	if (eth_store_saddr(ctx, fib_params.smac, 0) < 0) {
		ret = DROP_WRITE_ERROR;
		goto drop_err_fib;
	}
	*encrypt_iface = fib_params.ifindex;
drop_err_fib:
#endif /* BPF_HAVE_FIB_LOOKUP */
	return ret;
}

static __always_inline int do_netdev_encrypt(struct __ctx_buff *ctx, __u16 proto)
{
	int encrypt_iface = 0;
	int ret = 0;

#if defined(ENCRYPT_NODE) || defined(BPF_HAVE_FIB_LOOKUP)
	encrypt_iface = ENCRYPT_IFACE;
#endif
	ret = do_netdev_encrypt_pools(ctx);
	if (ret)
		return send_drop_notify_error(ctx, 0, ret, CTX_ACT_DROP, METRIC_INGRESS);

	ret = do_netdev_encrypt_fib(ctx, proto, &encrypt_iface);
	if (ret)
		return send_drop_notify_error(ctx, 0, ret, CTX_ACT_DROP, METRIC_INGRESS);

	bpf_clear_meta(ctx);
#if defined(ENCRYPT_NODE) || defined(BPF_HAVE_FIB_LOOKUP)
	return redirect(encrypt_iface, 0);
#else
	return CTX_ACT_OK;
#endif
}

#else /* ENCAP_IFINDEX */
static __always_inline int do_netdev_encrypt_encap(struct __ctx_buff *ctx)
{
	__u32 seclabel, tunnel_endpoint = 0;

	seclabel = get_identity(ctx);
	tunnel_endpoint = ctx_load_meta(ctx, 4);
	ctx->mark = 0;

	bpf_clear_meta(ctx);
	return __encap_and_redirect_with_nodeid(ctx, tunnel_endpoint, seclabel, TRACE_PAYLOAD_LEN);
}

static __always_inline int do_netdev_encrypt(struct __ctx_buff *ctx, __u16 proto __maybe_unused)
{
	return do_netdev_encrypt_encap(ctx);
}
#endif /* ENCAP_IFINDEX */
#endif /* ENABLE_IPSEC */

static __always_inline int do_netdev(struct __ctx_buff *ctx, __u16 proto)
{
	__u32 __maybe_unused identity = 0;
	int ret;

#ifdef ENABLE_IPSEC
	if (1) {
		__u32 magic = ctx->mark & MARK_MAGIC_HOST_MASK;

		if (magic == MARK_MAGIC_ENCRYPT)
			return do_netdev_encrypt(ctx, proto);
	}
#endif
	bpf_clear_meta(ctx);
	bpf_skip_nodeport_clear(ctx);

#ifdef FROM_HOST
	if (1) {

#ifdef HOST_REDIRECT_TO_INGRESS
	if (proto == bpf_htons(ETH_P_ARP)) {
		union macaddr mac = HOST_IFINDEX_MAC;
		return arp_respond(ctx, &mac, BPF_F_INGRESS);
	}
#endif

		int trace = TRACE_FROM_HOST;
		bool from_proxy;

		from_proxy = inherit_identity_from_host(ctx, &identity);
		if (from_proxy)
			trace = TRACE_FROM_PROXY;
		send_trace_notify(ctx, trace, identity, 0, 0,
				  ctx->ingress_ifindex, 0, TRACE_PAYLOAD_LEN);
	}
#else
	send_trace_notify(ctx, TRACE_FROM_STACK, 0, 0, 0, ctx->ingress_ifindex,
			  0, TRACE_PAYLOAD_LEN);
#endif

	switch (proto) {
#ifdef ENABLE_IPV6
	case bpf_htons(ETH_P_IPV6):
		ctx_store_meta(ctx, CB_SRC_IDENTITY, identity);
		ep_tail_call(ctx, CILIUM_CALL_IPV6_FROM_LXC);
		/* See comment below for IPv4. */
		return send_drop_notify_error(ctx, identity, DROP_MISSED_TAIL_CALL,
					      CTX_ACT_OK, METRIC_INGRESS);
#endif
#ifdef ENABLE_IPV4
	case bpf_htons(ETH_P_IP):
		ctx_store_meta(ctx, CB_SRC_IDENTITY, identity);
		ep_tail_call(ctx, CILIUM_CALL_IPV4_FROM_LXC);
		/* We are not returning an error here to always allow traffic to
		 * the stack in case maps have become unavailable.
		 *
		 * Note: Since drop notification requires a tail call as well,
		 * this notification is unlikely to succeed. */
		return send_drop_notify_error(ctx, identity, DROP_MISSED_TAIL_CALL,
		                              CTX_ACT_OK, METRIC_INGRESS);
#endif
	default:
		/* Pass unknown traffic to the stack */
		ret = CTX_ACT_OK;
	}

	return ret;
}

__section("from-netdev")
int from_netdev(struct __ctx_buff *ctx)
{
	int ret = ret;
	__u16 proto;

	if (!validate_ethertype(ctx, &proto))
		/* Pass unknown traffic to the stack */
		return CTX_ACT_OK;

	return do_netdev(ctx, proto);
}

__section("to-netdev")
int to_netdev(struct __ctx_buff *ctx __maybe_unused)
{
	/* Cannot compile the section out entriely, test/bpf/verifier-test.sh
	 * workaround.
	 */
	int ret = CTX_ACT_OK;
#if defined(ENABLE_NODEPORT) && \
	(!defined(ENABLE_DSR) || \
	 (defined(ENABLE_DSR) && defined(ENABLE_DSR_HYBRID)))
	if ((ctx->mark & MARK_MAGIC_SNAT_DONE) == MARK_MAGIC_SNAT_DONE)
		return CTX_ACT_OK;
	ret = nodeport_nat_fwd(ctx, false);
	if (IS_ERR(ret))
		return send_drop_notify_error(ctx, 0, ret, CTX_ACT_DROP, METRIC_EGRESS);
#endif
	return ret;
}

BPF_LICENSE("GPL");<|MERGE_RESOLUTION|>--- conflicted
+++ resolved
@@ -271,7 +271,7 @@
 
 	/* Packets from the proxy will already have a real identity. */
 	if (identity_is_reserved(srcid_from_ipcache)) {
-		info = ipcache_lookup4(&IPCACHE_MAP, ip4->saddr, V4_CACHE_KEY_LEN);
+		info = lookup_ip4_remote_endpoint(ip4->saddr);
 		if (info != NULL) {
 			__u32 sec_label = info->sec_label;
 			if (sec_label) {
@@ -344,33 +344,7 @@
 
 	tuple.nexthdr = ip4->protocol;
 
-<<<<<<< HEAD
-	/* Packets from the proxy will already have a real identity. */
-	if (identity_is_reserved(src_identity)) {
-		info = lookup_ip4_remote_endpoint(ip4->saddr);
-		if (info != NULL) {
-			__u32 sec_label = info->sec_label;
-			if (sec_label) {
-				/* When SNAT is enabled on traffic ingressing
-				 * into Cilium, all traffic from the world will
-				 * have a source IP of the host. It will only
-				 * actually be from the host if "src_identity"
-				 * (passed into this function) reports the src
-				 * as the host. So we can ignore the ipcache
-				 * if it reports the source as HOST_ID.
-				 */
-#ifndef ENABLE_EXTRA_HOST_DEV
-				if (sec_label != HOST_ID)
-#endif
-					src_identity = sec_label;
-			}
-		}
-		cilium_dbg(ctx, info ? DBG_IP_ID_MAP_SUCCEED4 : DBG_IP_ID_MAP_FAILED4,
-			   ip4->saddr, src_identity);
-	}
-=======
 	secctx = resolve_srcid_ipv4(ctx, ip4, srcid_from_proxy);
->>>>>>> 447bb4c8
 
 #ifdef FROM_HOST
 	if (1) {
