..
  AUTO-GENERATED. Please DO NOT edit manually.

.. role:: raw-html-m2r(raw)
   :format: html


.. list-table::
   :header-rows: 1

   * - :spelling:ignore:`Key`
     - Description
     - Type
     - Default
   * - :spelling:ignore:`MTU`
     - Configure the underlying network MTU to overwrite auto-detected MTU.
     - int
     - ``0``
   * - :spelling:ignore:`affinity`
     - Affinity for cilium-agent.
     - object
     - ``{"podAntiAffinity":{"requiredDuringSchedulingIgnoredDuringExecution":[{"labelSelector":{"matchLabels":{"k8s-app":"cilium"}},"topologyKey":"kubernetes.io/hostname"}]}}``
   * - :spelling:ignore:`agent`
     - Install the cilium agent resources.
     - bool
     - ``true``
   * - :spelling:ignore:`agentNotReadyTaintKey`
     - Configure the key of the taint indicating that Cilium is not ready on the node. When set to a value starting with ``ignore-taint.cluster-autoscaler.kubernetes.io/``\ , the Cluster Autoscaler will ignore the taint on its decisions, allowing the cluster to scale up.
     - string
     - ``"node.cilium.io/agent-not-ready"``
   * - :spelling:ignore:`aksbyocni.enabled`
     - Enable AKS BYOCNI integration. Note that this is incompatible with AKS clusters not created in BYOCNI mode: use Azure integration (\ ``azure.enabled``\ ) instead.
     - bool
     - ``false``
   * - :spelling:ignore:`alibabacloud.enabled`
     - Enable AlibabaCloud ENI integration
     - bool
     - ``false``
   * - :spelling:ignore:`annotateK8sNode`
     - Annotate k8s node upon initialization with Cilium's metadata.
     - bool
     - ``false``
   * - :spelling:ignore:`authentication.enabled`
     - Enable authentication processing and garbage collection. Note that if disabled, policy enforcement will still block requests that require authentication. But the resulting authentication requests for these requests will not be processed, therefore the requests not be allowed.
     - bool
     - ``true``
   * - :spelling:ignore:`authentication.gcInterval`
     - Interval for garbage collection of auth map entries.
     - string
     - ``"5m0s"``
   * - :spelling:ignore:`authentication.mutual.port`
     - Port on the agent where mutual authentication handshakes between agents will be performed
     - int
     - ``4250``
   * - :spelling:ignore:`authentication.mutual.spire.adminSocketPath`
     - SPIRE socket path where the SPIRE delegated api agent is listening
     - string
     - ``"/run/spire/sockets/admin.sock"``
   * - :spelling:ignore:`authentication.mutual.spire.agentSocketPath`
     - SPIRE socket path where the SPIRE workload agent is listening. Applies to both the Cilium Agent and Operator
     - string
     - ``"/run/spire/sockets/agent/agent.sock"``
   * - :spelling:ignore:`authentication.mutual.spire.connectionTimeout`
     - SPIRE connection timeout
     - string
     - ``"30s"``
   * - :spelling:ignore:`authentication.mutual.spire.enabled`
     - Enable SPIRE integration
     - bool
     - ``false``
   * - :spelling:ignore:`authentication.mutual.spire.install.agent.annotations`
     - SPIRE agent annotations
     - object
     - ``{}``
   * - :spelling:ignore:`authentication.mutual.spire.install.agent.image`
     - SPIRE agent image
     - string
     - ``"ghcr.io/spiffe/spire-agent:1.6.3@sha256:8eef9857bf223181ecef10d9bbcd2f7838f3689e9bd2445bede35066a732e823"``
   * - :spelling:ignore:`authentication.mutual.spire.install.agent.labels`
     - SPIRE agent labels
     - object
     - ``{}``
   * - :spelling:ignore:`authentication.mutual.spire.install.agent.serviceAccount`
     - SPIRE agent service account
     - object
     - ``{"create":true,"name":"spire-agent"}``
   * - :spelling:ignore:`authentication.mutual.spire.install.agent.skipKubeletVerification`
     - SPIRE Workload Attestor kubelet verification.
     - bool
     - ``true``
   * - :spelling:ignore:`authentication.mutual.spire.install.enabled`
     - Enable SPIRE installation. This will only take effect only if authentication.mutual.spire.enabled is true
     - bool
     - ``false``
   * - :spelling:ignore:`authentication.mutual.spire.install.namespace`
     - SPIRE namespace to install into
     - string
     - ``"cilium-spire"``
   * - :spelling:ignore:`authentication.mutual.spire.install.server.annotations`
     - SPIRE server annotations
     - object
     - ``{}``
   * - :spelling:ignore:`authentication.mutual.spire.install.server.ca.keyType`
     - SPIRE CA key type AWS requires the use of RSA. EC cryptography is not supported
     - string
     - ``"rsa-4096"``
   * - :spelling:ignore:`authentication.mutual.spire.install.server.ca.subject`
     - SPIRE CA Subject
     - object
     - ``{"commonName":"Cilium SPIRE CA","country":"US","organization":"SPIRE"}``
   * - :spelling:ignore:`authentication.mutual.spire.install.server.dataStorage.accessMode`
     - Access mode of the SPIRE server data storage
     - string
     - ``"ReadWriteOnce"``
   * - :spelling:ignore:`authentication.mutual.spire.install.server.dataStorage.enabled`
     - Enable SPIRE server data storage
     - bool
     - ``true``
   * - :spelling:ignore:`authentication.mutual.spire.install.server.dataStorage.size`
     - Size of the SPIRE server data storage
     - string
     - ``"1Gi"``
   * - :spelling:ignore:`authentication.mutual.spire.install.server.dataStorage.storageClass`
     - StorageClass of the SPIRE server data storage
     - string
     - ``nil``
   * - :spelling:ignore:`authentication.mutual.spire.install.server.image`
     - SPIRE server image
     - string
     - ``"ghcr.io/spiffe/spire-server:1.6.3@sha256:f4bc49fb0bd1d817a6c46204cc7ce943c73fb0a5496a78e0e4dc20c9a816ad7f"``
   * - :spelling:ignore:`authentication.mutual.spire.install.server.initContainers`
     - SPIRE server init containers
     - list
     - ``[]``
   * - :spelling:ignore:`authentication.mutual.spire.install.server.labels`
     - SPIRE server labels
     - object
     - ``{}``
   * - :spelling:ignore:`authentication.mutual.spire.install.server.service.annotations`
     - Annotations to be added to the SPIRE server service
     - object
     - ``{}``
   * - :spelling:ignore:`authentication.mutual.spire.install.server.service.labels`
     - Labels to be added to the SPIRE server service
     - object
     - ``{}``
   * - :spelling:ignore:`authentication.mutual.spire.install.server.service.type`
     - Service type for the SPIRE server service
     - string
     - ``"ClusterIP"``
   * - :spelling:ignore:`authentication.mutual.spire.install.server.serviceAccount`
     - SPIRE server service account
     - object
     - ``{"create":true,"name":"spire-server"}``
   * - :spelling:ignore:`authentication.mutual.spire.serverAddress`
     - SPIRE server address used by Cilium Operator  If k8s Service DNS along with port number is used (e.g. :raw-html-m2r:`<service-name>`.\ :raw-html-m2r:`<namespace>`.svc(.*):\ :raw-html-m2r:`<port-number>` format), Cilium Operator will resolve its address by looking up the clusterIP from Service resource.  Example values: 10.0.0.1:8081, spire-server.cilium-spire.svc:8081
     - string
     - ``nil``
   * - :spelling:ignore:`authentication.mutual.spire.trustDomain`
     - SPIFFE trust domain to use for fetching certificates
     - string
     - ``"spiffe.cilium"``
   * - :spelling:ignore:`authentication.queueSize`
     - Buffer size of the channel Cilium uses to receive authentication events from the signal map.
     - int
     - ``1024``
   * - :spelling:ignore:`authentication.rotatedIdentitiesQueueSize`
     - Buffer size of the channel Cilium uses to receive certificate expiration events from auth handlers.
     - int
     - ``1024``
   * - :spelling:ignore:`autoDirectNodeRoutes`
     - Enable installation of PodCIDR routes between worker nodes if worker nodes share a common L2 network segment.
     - bool
     - ``false``
   * - :spelling:ignore:`azure.enabled`
     - Enable Azure integration. Note that this is incompatible with AKS clusters created in BYOCNI mode: use AKS BYOCNI integration (\ ``aksbyocni.enabled``\ ) instead.
     - bool
     - ``false``
   * - :spelling:ignore:`bandwidthManager`
     - Enable bandwidth manager to optimize TCP and UDP workloads and allow for rate-limiting traffic from individual Pods with EDT (Earliest Departure Time) through the "kubernetes.io/egress-bandwidth" Pod annotation.
     - object
     - ``{"bbr":false,"enabled":false}``
   * - :spelling:ignore:`bandwidthManager.bbr`
     - Activate BBR TCP congestion control for Pods
     - bool
     - ``false``
   * - :spelling:ignore:`bandwidthManager.enabled`
     - Enable bandwidth manager infrastructure (also prerequirement for BBR)
     - bool
     - ``false``
   * - :spelling:ignore:`bgp`
     - Configure BGP
     - object
     - ``{"announce":{"loadbalancerIP":false,"podCIDR":false},"enabled":false}``
   * - :spelling:ignore:`bgp.announce.loadbalancerIP`
     - Enable allocation and announcement of service LoadBalancer IPs
     - bool
     - ``false``
   * - :spelling:ignore:`bgp.announce.podCIDR`
     - Enable announcement of node pod CIDR
     - bool
     - ``false``
   * - :spelling:ignore:`bgp.enabled`
     - Enable BGP support inside Cilium; embeds a new ConfigMap for BGP inside cilium-agent and cilium-operator
     - bool
     - ``false``
   * - :spelling:ignore:`bgpControlPlane`
     - This feature set enables virtual BGP routers to be created via CiliumBGPPeeringPolicy CRDs.
     - object
     - ``{"enabled":false}``
   * - :spelling:ignore:`bgpControlPlane.enabled`
     - Enables the BGP control plane.
     - bool
     - ``false``
   * - :spelling:ignore:`bpf.authMapMax`
     - Configure the maximum number of entries in auth map.
     - int
     - ``524288``
   * - :spelling:ignore:`bpf.autoMount.enabled`
     - Enable automatic mount of BPF filesystem When ``autoMount`` is enabled, the BPF filesystem is mounted at ``bpf.root`` path on the underlying host and inside the cilium agent pod. If users disable ``autoMount``\ , it's expected that users have mounted bpffs filesystem at the specified ``bpf.root`` volume, and then the volume will be mounted inside the cilium agent pod at the same path.
     - bool
     - ``true``
   * - :spelling:ignore:`bpf.clockProbe`
     - Enable BPF clock source probing for more efficient tick retrieval.
     - bool
     - ``false``
   * - :spelling:ignore:`bpf.ctAnyMax`
     - Configure the maximum number of entries for the non-TCP connection tracking table.
     - int
     - ``262144``
   * - :spelling:ignore:`bpf.ctTcpMax`
     - Configure the maximum number of entries in the TCP connection tracking table.
     - int
     - ``524288``
   * - :spelling:ignore:`bpf.hostLegacyRouting`
     - Configure whether direct routing mode should route traffic via host stack (true) or directly and more efficiently out of BPF (false) if the kernel supports it. The latter has the implication that it will also bypass netfilter in the host namespace.
     - bool
     - ``false``
   * - :spelling:ignore:`bpf.lbExternalClusterIP`
     - Allow cluster external access to ClusterIP services.
     - bool
     - ``false``
   * - :spelling:ignore:`bpf.lbMapMax`
     - Configure the maximum number of service entries in the load balancer maps.
     - int
     - ``65536``
   * - :spelling:ignore:`bpf.mapDynamicSizeRatio`
     - Configure auto-sizing for all BPF maps based on available memory. ref: https://docs.cilium.io/en/stable/network/ebpf/maps/
     - float64
     - ``0.0025``
   * - :spelling:ignore:`bpf.masquerade`
     - Enable native IP masquerade support in eBPF
     - bool
     - ``false``
   * - :spelling:ignore:`bpf.monitorAggregation`
     - Configure the level of aggregation for monitor notifications. Valid options are none, low, medium, maximum.
     - string
     - ``"medium"``
   * - :spelling:ignore:`bpf.monitorFlags`
     - Configure which TCP flags trigger notifications when seen for the first time in a connection.
     - string
     - ``"all"``
   * - :spelling:ignore:`bpf.monitorInterval`
     - Configure the typical time between monitor notifications for active connections.
     - string
     - ``"5s"``
   * - :spelling:ignore:`bpf.natMax`
     - Configure the maximum number of entries for the NAT table.
     - int
     - ``524288``
   * - :spelling:ignore:`bpf.neighMax`
     - Configure the maximum number of entries for the neighbor table.
     - int
     - ``524288``
   * - :spelling:ignore:`bpf.policyMapMax`
     - Configure the maximum number of entries in endpoint policy map (per endpoint).
     - int
     - ``16384``
   * - :spelling:ignore:`bpf.preallocateMaps`
     - Enables pre-allocation of eBPF map values. This increases memory usage but can reduce latency.
     - bool
     - ``false``
   * - :spelling:ignore:`bpf.root`
     - Configure the mount point for the BPF filesystem
     - string
     - ``"/sys/fs/bpf"``
   * - :spelling:ignore:`bpf.tproxy`
     - Configure the eBPF-based TPROXY to reduce reliance on iptables rules for implementing Layer 7 policy.
     - bool
     - ``false``
   * - :spelling:ignore:`bpf.vlanBypass`
     - Configure explicitly allowed VLAN id's for bpf logic bypass. [0] will allow all VLAN id's without any filtering.
     - list
     - ``[]``
   * - :spelling:ignore:`certgen`
     - Configure certificate generation for Hubble integration. If hubble.tls.auto.method=cronJob, these values are used for the Kubernetes CronJob which will be scheduled regularly to (re)generate any certificates not provided manually.
     - object
     - ``{"annotations":{"cronJob":{},"job":{}},"extraVolumeMounts":[],"extraVolumes":[],"image":{"digest":"sha256:4a456552a5f192992a6edcec2febb1c54870d665173a33dc7d876129b199ddbd","override":null,"pullPolicy":"Always","repository":"quay.io/cilium/certgen","tag":"v0.1.8","useDigest":true},"podLabels":{},"tolerations":[],"ttlSecondsAfterFinished":1800}``
   * - :spelling:ignore:`certgen.annotations`
     - Annotations to be added to the hubble-certgen initial Job and CronJob
     - object
     - ``{"cronJob":{},"job":{}}``
   * - :spelling:ignore:`certgen.extraVolumeMounts`
     - Additional certgen volumeMounts.
     - list
     - ``[]``
   * - :spelling:ignore:`certgen.extraVolumes`
     - Additional certgen volumes.
     - list
     - ``[]``
   * - :spelling:ignore:`certgen.podLabels`
     - Labels to be added to hubble-certgen pods
     - object
     - ``{}``
   * - :spelling:ignore:`certgen.tolerations`
     - Node tolerations for pod assignment on nodes with taints ref: https://kubernetes.io/docs/concepts/scheduling-eviction/taint-and-toleration/
     - list
     - ``[]``
   * - :spelling:ignore:`certgen.ttlSecondsAfterFinished`
     - Seconds after which the completed job pod will be deleted
     - int
     - ``1800``
   * - :spelling:ignore:`cgroup`
     - Configure cgroup related configuration
     - object
     - ``{"autoMount":{"enabled":true,"resources":{}},"hostRoot":"/run/cilium/cgroupv2"}``
   * - :spelling:ignore:`cgroup.autoMount.enabled`
     - Enable auto mount of cgroup2 filesystem. When ``autoMount`` is enabled, cgroup2 filesystem is mounted at ``cgroup.hostRoot`` path on the underlying host and inside the cilium agent pod. If users disable ``autoMount``\ , it's expected that users have mounted cgroup2 filesystem at the specified ``cgroup.hostRoot`` volume, and then the volume will be mounted inside the cilium agent pod at the same path.
     - bool
     - ``true``
   * - :spelling:ignore:`cgroup.autoMount.resources`
     - Init Container Cgroup Automount resource limits & requests
     - object
     - ``{}``
   * - :spelling:ignore:`cgroup.hostRoot`
     - Configure cgroup root where cgroup2 filesystem is mounted on the host (see also: ``cgroup.autoMount``\ )
     - string
     - ``"/run/cilium/cgroupv2"``
   * - :spelling:ignore:`cleanBpfState`
     - Clean all eBPF datapath state from the initContainer of the cilium-agent DaemonSet.  WARNING: Use with care!
     - bool
     - ``false``
   * - :spelling:ignore:`cleanState`
     - Clean all local Cilium state from the initContainer of the cilium-agent DaemonSet. Implies cleanBpfState: true.  WARNING: Use with care!
     - bool
     - ``false``
   * - :spelling:ignore:`cluster.id`
     - Unique ID of the cluster. Must be unique across all connected clusters and in the range of 1 to 255. Only required for Cluster Mesh, may be 0 if Cluster Mesh is not used.
     - int
     - ``0``
   * - :spelling:ignore:`cluster.name`
     - Name of the cluster. Only required for Cluster Mesh and mutual authentication with SPIRE.
     - string
     - ``"default"``
   * - :spelling:ignore:`clustermesh.apiserver.affinity`
     - Affinity for clustermesh.apiserver
     - object
     - ``{"podAntiAffinity":{"requiredDuringSchedulingIgnoredDuringExecution":[{"labelSelector":{"matchLabels":{"k8s-app":"clustermesh-apiserver"}},"topologyKey":"kubernetes.io/hostname"}]}}``
   * - :spelling:ignore:`clustermesh.apiserver.etcd.image`
     - Clustermesh API server etcd image.
     - object
     - ``{"digest":"sha256:795d8660c48c439a7c3764c2330ed9222ab5db5bb524d8d0607cac76f7ba82a3","override":null,"pullPolicy":"Always","repository":"quay.io/coreos/etcd","tag":"v3.5.4","useDigest":true}``
   * - :spelling:ignore:`clustermesh.apiserver.etcd.init.resources`
     - Specifies the resources for etcd init container in the apiserver
     - object
     - ``{}``
   * - :spelling:ignore:`clustermesh.apiserver.etcd.resources`
     - Specifies the resources for etcd container in the apiserver
     - object
     - ``{}``
   * - :spelling:ignore:`clustermesh.apiserver.etcd.securityContext`
     - Security context to be added to clustermesh-apiserver etcd containers
     - object
     - ``{}``
   * - :spelling:ignore:`clustermesh.apiserver.extraArgs`
     - Additional clustermesh-apiserver arguments.
     - list
     - ``[]``
   * - :spelling:ignore:`clustermesh.apiserver.extraEnv`
     - Additional clustermesh-apiserver environment variables.
     - list
     - ``[]``
   * - :spelling:ignore:`clustermesh.apiserver.extraVolumeMounts`
     - Additional clustermesh-apiserver volumeMounts.
     - list
     - ``[]``
   * - :spelling:ignore:`clustermesh.apiserver.extraVolumes`
     - Additional clustermesh-apiserver volumes.
     - list
     - ``[]``
   * - :spelling:ignore:`clustermesh.apiserver.image`
     - Clustermesh API server image.
     - object
     - ``{"digest":"","override":null,"pullPolicy":"Always","repository":"quay.io/cilium/clustermesh-apiserver-ci","tag":"latest","useDigest":false}``
   * - :spelling:ignore:`clustermesh.apiserver.kvstoremesh.enabled`
     - Enable KVStoreMesh. KVStoreMesh caches the information retrieved from the remote clusters in the local etcd instance.
     - bool
     - ``false``
   * - :spelling:ignore:`clustermesh.apiserver.kvstoremesh.extraArgs`
     - Additional KVStoreMesh arguments.
     - list
     - ``[]``
   * - :spelling:ignore:`clustermesh.apiserver.kvstoremesh.extraEnv`
     - Additional KVStoreMesh environment variables.
     - list
     - ``[]``
   * - :spelling:ignore:`clustermesh.apiserver.kvstoremesh.extraVolumeMounts`
     - Additional KVStoreMesh volumeMounts.
     - list
     - ``[]``
   * - :spelling:ignore:`clustermesh.apiserver.kvstoremesh.image`
     - KVStoreMesh image.
     - object
     - ``{"digest":"","override":null,"pullPolicy":"Always","repository":"quay.io/cilium/kvstoremesh-ci","tag":"latest","useDigest":false}``
   * - :spelling:ignore:`clustermesh.apiserver.kvstoremesh.resources`
     - Resource requests and limits for the KVStoreMesh container
     - object
     - ``{}``
   * - :spelling:ignore:`clustermesh.apiserver.kvstoremesh.securityContext`
     - KVStoreMesh Security context
     - object
     - ``{"allowPrivilegeEscalation":false,"capabilities":{"drop":["ALL"]}}``
   * - :spelling:ignore:`clustermesh.apiserver.metrics.enabled`
     - Enables exporting apiserver metrics in OpenMetrics format.
     - bool
     - ``true``
   * - :spelling:ignore:`clustermesh.apiserver.metrics.etcd.enabled`
     - Enables exporting etcd metrics in OpenMetrics format.
     - bool
     - ``false``
   * - :spelling:ignore:`clustermesh.apiserver.metrics.etcd.mode`
     - Set level of detail for etcd metrics; specify 'extensive' to include server side gRPC histogram metrics.
     - string
     - ``"basic"``
   * - :spelling:ignore:`clustermesh.apiserver.metrics.etcd.port`
     - Configure the port the etcd metric server listens on.
     - int
     - ``9963``
   * - :spelling:ignore:`clustermesh.apiserver.metrics.kvstoremesh.enabled`
     - Enables exporting KVStoreMesh metrics in OpenMetrics format.
     - bool
     - ``true``
   * - :spelling:ignore:`clustermesh.apiserver.metrics.kvstoremesh.port`
     - Configure the port the KVStoreMesh metric server listens on.
     - int
     - ``9964``
   * - :spelling:ignore:`clustermesh.apiserver.metrics.port`
     - Configure the port the apiserver metric server listens on.
     - int
     - ``9962``
   * - :spelling:ignore:`clustermesh.apiserver.metrics.serviceMonitor.annotations`
     - Annotations to add to ServiceMonitor clustermesh-apiserver
     - object
     - ``{}``
   * - :spelling:ignore:`clustermesh.apiserver.metrics.serviceMonitor.enabled`
     - Enable service monitor. This requires the prometheus CRDs to be available (see https://github.com/prometheus-operator/prometheus-operator/blob/main/example/prometheus-operator-crd/monitoring.coreos.com_servicemonitors.yaml)
     - bool
     - ``false``
   * - :spelling:ignore:`clustermesh.apiserver.metrics.serviceMonitor.etcd.interval`
     - Interval for scrape metrics (etcd metrics)
     - string
     - ``"10s"``
   * - :spelling:ignore:`clustermesh.apiserver.metrics.serviceMonitor.etcd.metricRelabelings`
     - Metrics relabeling configs for the ServiceMonitor clustermesh-apiserver (etcd metrics)
     - string
     - ``nil``
   * - :spelling:ignore:`clustermesh.apiserver.metrics.serviceMonitor.etcd.relabelings`
     - Relabeling configs for the ServiceMonitor clustermesh-apiserver (etcd metrics)
     - string
     - ``nil``
   * - :spelling:ignore:`clustermesh.apiserver.metrics.serviceMonitor.interval`
     - Interval for scrape metrics (apiserver metrics)
     - string
     - ``"10s"``
   * - :spelling:ignore:`clustermesh.apiserver.metrics.serviceMonitor.kvstoremesh.interval`
     - Interval for scrape metrics (KVStoreMesh metrics)
     - string
     - ``"10s"``
   * - :spelling:ignore:`clustermesh.apiserver.metrics.serviceMonitor.kvstoremesh.metricRelabelings`
     - Metrics relabeling configs for the ServiceMonitor clustermesh-apiserver (KVStoreMesh metrics)
     - string
     - ``nil``
   * - :spelling:ignore:`clustermesh.apiserver.metrics.serviceMonitor.kvstoremesh.relabelings`
     - Relabeling configs for the ServiceMonitor clustermesh-apiserver (KVStoreMesh metrics)
     - string
     - ``nil``
   * - :spelling:ignore:`clustermesh.apiserver.metrics.serviceMonitor.labels`
     - Labels to add to ServiceMonitor clustermesh-apiserver
     - object
     - ``{}``
   * - :spelling:ignore:`clustermesh.apiserver.metrics.serviceMonitor.metricRelabelings`
     - Metrics relabeling configs for the ServiceMonitor clustermesh-apiserver (apiserver metrics)
     - string
     - ``nil``
   * - :spelling:ignore:`clustermesh.apiserver.metrics.serviceMonitor.relabelings`
     - Relabeling configs for the ServiceMonitor clustermesh-apiserver (apiserver metrics)
     - string
     - ``nil``
   * - :spelling:ignore:`clustermesh.apiserver.nodeSelector`
     - Node labels for pod assignment ref: https://kubernetes.io/docs/concepts/scheduling-eviction/assign-pod-node/#nodeselector
     - object
     - ``{"kubernetes.io/os":"linux"}``
   * - :spelling:ignore:`clustermesh.apiserver.podAnnotations`
     - Annotations to be added to clustermesh-apiserver pods
     - object
     - ``{}``
   * - :spelling:ignore:`clustermesh.apiserver.podDisruptionBudget.enabled`
     - enable PodDisruptionBudget ref: https://kubernetes.io/docs/concepts/workloads/pods/disruptions/
     - bool
     - ``false``
   * - :spelling:ignore:`clustermesh.apiserver.podDisruptionBudget.maxUnavailable`
     - Maximum number/percentage of pods that may be made unavailable
     - int
     - ``1``
   * - :spelling:ignore:`clustermesh.apiserver.podDisruptionBudget.minAvailable`
     - Minimum number/percentage of pods that should remain scheduled. When it's set, maxUnavailable must be disabled by ``maxUnavailable: null``
     - string
     - ``nil``
   * - :spelling:ignore:`clustermesh.apiserver.podLabels`
     - Labels to be added to clustermesh-apiserver pods
     - object
     - ``{}``
   * - :spelling:ignore:`clustermesh.apiserver.podSecurityContext`
     - Security context to be added to clustermesh-apiserver pods
     - object
     - ``{}``
   * - :spelling:ignore:`clustermesh.apiserver.priorityClassName`
     - The priority class to use for clustermesh-apiserver
     - string
     - ``""``
   * - :spelling:ignore:`clustermesh.apiserver.replicas`
     - Number of replicas run for the clustermesh-apiserver deployment.
     - int
     - ``1``
   * - :spelling:ignore:`clustermesh.apiserver.resources`
     - Resource requests and limits for the clustermesh-apiserver
     - object
     - ``{}``
   * - :spelling:ignore:`clustermesh.apiserver.securityContext`
     - Security context to be added to clustermesh-apiserver containers
     - object
     - ``{}``
   * - :spelling:ignore:`clustermesh.apiserver.service.annotations`
     - Annotations for the clustermesh-apiserver For GKE LoadBalancer, use annotation cloud.google.com/load-balancer-type: "Internal" For EKS LoadBalancer, use annotation service.beta.kubernetes.io/aws-load-balancer-internal: 0.0.0.0/0
     - object
     - ``{}``
   * - :spelling:ignore:`clustermesh.apiserver.service.externalTrafficPolicy`
     - The externalTrafficPolicy of service used for apiserver access.
     - string
     - ``nil``
   * - :spelling:ignore:`clustermesh.apiserver.service.internalTrafficPolicy`
     - The internalTrafficPolicy of service used for apiserver access.
     - string
     - ``nil``
   * - :spelling:ignore:`clustermesh.apiserver.service.nodePort`
     - Optional port to use as the node port for apiserver access.  WARNING: make sure to configure a different NodePort in each cluster if kube-proxy replacement is enabled, as Cilium is currently affected by a known bug (#24692) when NodePorts are handled by the KPR implementation. If a service with the same NodePort exists both in the local and the remote cluster, all traffic originating from inside the cluster and targeting the corresponding NodePort will be redirected to a local backend, regardless of whether the destination node belongs to the local or the remote cluster.
     - int
     - ``32379``
   * - :spelling:ignore:`clustermesh.apiserver.service.type`
     - The type of service used for apiserver access.
     - string
     - ``"NodePort"``
   * - :spelling:ignore:`clustermesh.apiserver.tls.admin`
     - base64 encoded PEM values for the clustermesh-apiserver admin certificate and private key. Used if 'auto' is not enabled.
     - object
     - ``{"cert":"","key":""}``
   * - :spelling:ignore:`clustermesh.apiserver.tls.authMode`
     - Configure the clustermesh authentication mode. Supported values: - legacy:     All clusters access remote clustermesh instances with the same               username (i.e., remote). The "remote" certificate must be               generated with CN=remote if provided manually. - migration:  Intermediate mode required to upgrade from legacy to cluster               (and vice versa) with no disruption. Specifically, it enables               the creation of the per-cluster usernames, while still using               the common one for authentication. The "remote" certificate must               be generated with CN=remote if provided manually (same as legacy). - cluster:    Each cluster accesses remote etcd instances with a username               depending on the local cluster name (i.e., remote-\ :raw-html-m2r:`<cluster-name>`\ ).               The "remote" certificate must be generated with CN=remote-\ :raw-html-m2r:`<cluster-name>`               if provided manually. Cluster mode is meaningful only when the same               CA is shared across all clusters part of the mesh.
     - string
     - ``"legacy"``
   * - :spelling:ignore:`clustermesh.apiserver.tls.auto`
     - Configure automatic TLS certificates generation. A Kubernetes CronJob is used the generate any certificates not provided by the user at installation time.
     - object
     - ``{"certManagerIssuerRef":{},"certValidityDuration":1095,"enabled":true,"method":"helm"}``
   * - :spelling:ignore:`clustermesh.apiserver.tls.auto.certManagerIssuerRef`
     - certmanager issuer used when clustermesh.apiserver.tls.auto.method=certmanager.
     - object
     - ``{}``
   * - :spelling:ignore:`clustermesh.apiserver.tls.auto.certValidityDuration`
     - Generated certificates validity duration in days.
     - int
     - ``1095``
   * - :spelling:ignore:`clustermesh.apiserver.tls.auto.enabled`
     - When set to true, automatically generate a CA and certificates to enable mTLS between clustermesh-apiserver and external workload instances. If set to false, the certs to be provided by setting appropriate values below.
     - bool
     - ``true``
   * - :spelling:ignore:`clustermesh.apiserver.tls.ca`
     - Deprecated in favor of tls.ca. To be removed in 1.15. base64 encoded PEM values for the ExternalWorkload CA certificate and private key.
     - object
     - ``{"cert":"","key":""}``
   * - :spelling:ignore:`clustermesh.apiserver.tls.ca.cert`
     - Deprecated in favor of tls.ca.cert. To be removed in 1.15. Optional CA cert. If it is provided, it will be used by the 'cronJob' method to generate all other certificates. Otherwise, an ephemeral CA is generated.
     - string
     - ``""``
   * - :spelling:ignore:`clustermesh.apiserver.tls.ca.key`
     - Deprecated in favor of tls.ca.key. To be removed in 1.15. Optional CA private key. If it is provided, it will be used by the 'cronJob' method to generate all other certificates. Otherwise, an ephemeral CA is generated.
     - string
     - ``""``
   * - :spelling:ignore:`clustermesh.apiserver.tls.client`
     - base64 encoded PEM values for the clustermesh-apiserver client certificate and private key. Used if 'auto' is not enabled.
     - object
     - ``{"cert":"","key":""}``
   * - :spelling:ignore:`clustermesh.apiserver.tls.remote`
     - base64 encoded PEM values for the clustermesh-apiserver remote cluster certificate and private key. Used if 'auto' is not enabled.
     - object
     - ``{"cert":"","key":""}``
   * - :spelling:ignore:`clustermesh.apiserver.tls.server`
     - base64 encoded PEM values for the clustermesh-apiserver server certificate and private key. Used if 'auto' is not enabled.
     - object
     - ``{"cert":"","extraDnsNames":[],"extraIpAddresses":[],"key":""}``
   * - :spelling:ignore:`clustermesh.apiserver.tls.server.extraDnsNames`
     - Extra DNS names added to certificate when it's auto generated
     - list
     - ``[]``
   * - :spelling:ignore:`clustermesh.apiserver.tls.server.extraIpAddresses`
     - Extra IP addresses added to certificate when it's auto generated
     - list
     - ``[]``
   * - :spelling:ignore:`clustermesh.apiserver.tolerations`
     - Node tolerations for pod assignment on nodes with taints ref: https://kubernetes.io/docs/concepts/scheduling-eviction/taint-and-toleration/
     - list
     - ``[]``
   * - :spelling:ignore:`clustermesh.apiserver.topologySpreadConstraints`
     - Pod topology spread constraints for clustermesh-apiserver
     - list
     - ``[]``
   * - :spelling:ignore:`clustermesh.apiserver.updateStrategy`
     - clustermesh-apiserver update strategy
     - object
     - ``{"rollingUpdate":{"maxUnavailable":1},"type":"RollingUpdate"}``
   * - :spelling:ignore:`clustermesh.config`
     - Clustermesh explicit configuration.
     - object
     - ``{"clusters":[],"domain":"mesh.cilium.io","enabled":false}``
   * - :spelling:ignore:`clustermesh.config.clusters`
     - List of clusters to be peered in the mesh.
     - list
     - ``[]``
   * - :spelling:ignore:`clustermesh.config.domain`
     - Default dns domain for the Clustermesh API servers This is used in the case cluster addresses are not provided and IPs are used.
     - string
     - ``"mesh.cilium.io"``
   * - :spelling:ignore:`clustermesh.config.enabled`
     - Enable the Clustermesh explicit configuration.
     - bool
     - ``false``
   * - :spelling:ignore:`clustermesh.useAPIServer`
     - Deploy clustermesh-apiserver for clustermesh
     - bool
     - ``false``
   * - :spelling:ignore:`cni.binPath`
     - Configure the path to the CNI binary directory on the host.
     - string
     - ``"/opt/cni/bin"``
   * - :spelling:ignore:`cni.chainingMode`
     - Configure chaining on top of other CNI plugins. Possible values:  - none  - aws-cni  - flannel  - generic-veth  - portmap
     - string
     - ``nil``
   * - :spelling:ignore:`cni.chainingTarget`
     - A CNI network name in to which the Cilium plugin should be added as a chained plugin. This will cause the agent to watch for a CNI network with this network name. When it is found, this will be used as the basis for Cilium's CNI configuration file. If this is set, it assumes a chaining mode of generic-veth. As a special case, a chaining mode of aws-cni implies a chainingTarget of aws-cni.
     - string
     - ``nil``
   * - :spelling:ignore:`cni.confFileMountPath`
     - Configure the path to where to mount the ConfigMap inside the agent pod.
     - string
     - ``"/tmp/cni-configuration"``
   * - :spelling:ignore:`cni.confPath`
     - Configure the path to the CNI configuration directory on the host.
     - string
     - ``"/etc/cni/net.d"``
   * - :spelling:ignore:`cni.configMapKey`
     - Configure the key in the CNI ConfigMap to read the contents of the CNI configuration from.
     - string
     - ``"cni-config"``
   * - :spelling:ignore:`cni.customConf`
     - Skip writing of the CNI configuration. This can be used if writing of the CNI configuration is performed by external automation.
     - bool
     - ``false``
   * - :spelling:ignore:`cni.exclusive`
     - Make Cilium take ownership over the ``/etc/cni/net.d`` directory on the node, renaming all non-Cilium CNI configurations to ``*.cilium_bak``. This ensures no Pods can be scheduled using other CNI plugins during Cilium agent downtime.
     - bool
     - ``true``
   * - :spelling:ignore:`cni.hostConfDirMountPath`
     - Configure the path to where the CNI configuration directory is mounted inside the agent pod.
     - string
     - ``"/host/etc/cni/net.d"``
   * - :spelling:ignore:`cni.install`
     - Install the CNI configuration and binary files into the filesystem.
     - bool
     - ``true``
   * - :spelling:ignore:`cni.logFile`
     - Configure the log file for CNI logging with retention policy of 7 days. Disable CNI file logging by setting this field to empty explicitly.
     - string
     - ``"/var/run/cilium/cilium-cni.log"``
   * - :spelling:ignore:`cni.uninstall`
     - Remove the CNI configuration and binary files on agent shutdown. Enable this if you're removing Cilium from the cluster. Disable this to prevent the CNI configuration file from being removed during agent upgrade, which can cause nodes to go unmanageable.
     - bool
     - ``false``
   * - :spelling:ignore:`conntrackGCInterval`
     - Configure how frequently garbage collection should occur for the datapath connection tracking table.
     - string
     - ``"0s"``
   * - :spelling:ignore:`containerRuntime`
     - Configure container runtime specific integration. Deprecated in favor of bpf.autoMount.enabled. To be removed in 1.15.
     - object
     - ``{"integration":"none"}``
   * - :spelling:ignore:`containerRuntime.integration`
     - Enables specific integrations for container runtimes. Supported values: - crio - none
     - string
     - ``"none"``
   * - :spelling:ignore:`crdWaitTimeout`
     - Configure timeout in which Cilium will exit if CRDs are not available
     - string
     - ``"5m"``
   * - :spelling:ignore:`customCalls`
     - Tail call hooks for custom eBPF programs.
     - object
     - ``{"enabled":false}``
   * - :spelling:ignore:`customCalls.enabled`
     - Enable tail call hooks for custom eBPF programs.
     - bool
     - ``false``
   * - :spelling:ignore:`daemon.allowedConfigOverrides`
     - allowedConfigOverrides is a list of config-map keys that can be overridden. That is to say, if this value is set, config sources (excepting the first one) can only override keys in this list.  This takes precedence over blockedConfigOverrides.  By default, all keys may be overridden. To disable overrides, set this to "none" or change the configSources variable.
     - string
     - ``nil``
   * - :spelling:ignore:`daemon.blockedConfigOverrides`
     - blockedConfigOverrides is a list of config-map keys that may not be overridden. In other words, if any of these keys appear in a configuration source excepting the first one, they will be ignored  This is ignored if allowedConfigOverrides is set.  By default, all keys may be overridden.
     - string
     - ``nil``
   * - :spelling:ignore:`daemon.configSources`
     - Configure a custom list of possible configuration override sources The default is "config-map:cilium-config,cilium-node-config". For supported values, see the help text for the build-config subcommand. Note that this value should be a comma-separated string.
     - string
     - ``nil``
   * - :spelling:ignore:`daemon.runPath`
     - Configure where Cilium runtime state should be stored.
     - string
     - ``"/var/run/cilium"``
   * - :spelling:ignore:`dashboards`
     - Grafana dashboards for cilium-agent grafana can import dashboards based on the label and value ref: https://github.com/grafana/helm-charts/tree/main/charts/grafana#sidecar-for-dashboards
     - object
     - ``{"annotations":{},"enabled":false,"label":"grafana_dashboard","labelValue":"1","namespace":null}``
   * - :spelling:ignore:`debug.enabled`
     - Enable debug logging
     - bool
     - ``false``
   * - :spelling:ignore:`debug.verbose`
     - Configure verbosity levels for debug logging This option is used to enable debug messages for operations related to such sub-system such as (e.g. kvstore, envoy, datapath or policy), and flow is for enabling debug messages emitted per request, message and connection. Multiple values can be set via a space-separated string (e.g. "datapath envoy").  Applicable values: - flow - kvstore - envoy - datapath - policy
     - string
     - ``nil``
   * - :spelling:ignore:`disableEndpointCRD`
     - Disable the usage of CiliumEndpoint CRD.
     - bool
     - ``false``
   * - :spelling:ignore:`dnsPolicy`
     - DNS policy for Cilium agent pods. Ref: https://kubernetes.io/docs/concepts/services-networking/dns-pod-service/#pod-s-dns-policy
     - string
     - ``""``
   * - :spelling:ignore:`dnsProxy.dnsRejectResponseCode`
     - DNS response code for rejecting DNS requests, available options are '[nameError refused]'.
     - string
     - ``"refused"``
   * - :spelling:ignore:`dnsProxy.enableDnsCompression`
     - Allow the DNS proxy to compress responses to endpoints that are larger than 512 Bytes or the EDNS0 option, if present.
     - bool
     - ``true``
   * - :spelling:ignore:`dnsProxy.endpointMaxIpPerHostname`
     - Maximum number of IPs to maintain per FQDN name for each endpoint.
     - int
     - ``50``
   * - :spelling:ignore:`dnsProxy.idleConnectionGracePeriod`
     - Time during which idle but previously active connections with expired DNS lookups are still considered alive.
     - string
     - ``"0s"``
   * - :spelling:ignore:`dnsProxy.maxDeferredConnectionDeletes`
     - Maximum number of IPs to retain for expired DNS lookups with still-active connections.
     - int
     - ``10000``
   * - :spelling:ignore:`dnsProxy.minTtl`
     - The minimum time, in seconds, to use DNS data for toFQDNs policies. If the upstream DNS server returns a DNS record with a shorter TTL, Cilium overwrites the TTL with this value. Setting this value to zero means that Cilium will honor the TTLs returned by the upstream DNS server.
     - int
     - ``0``
   * - :spelling:ignore:`dnsProxy.preCache`
     - DNS cache data at this path is preloaded on agent startup.
     - string
     - ``""``
   * - :spelling:ignore:`dnsProxy.proxyPort`
     - Global port on which the in-agent DNS proxy should listen. Default 0 is a OS-assigned port.
     - int
     - ``0``
   * - :spelling:ignore:`dnsProxy.proxyResponseMaxDelay`
     - The maximum time the DNS proxy holds an allowed DNS response before sending it along. Responses are sent as soon as the datapath is updated with the new IP information.
     - string
     - ``"100ms"``
   * - :spelling:ignore:`egressGateway`
     - Enables egress gateway to redirect and SNAT the traffic that leaves the cluster.
     - object
     - ``{"enabled":false,"installRoutes":false,"reconciliationTriggerInterval":"1s"}``
   * - :spelling:ignore:`egressGateway.installRoutes`
     - Install egress gateway IP rules and routes in order to properly steer egress gateway traffic to the correct ENI interface
     - bool
     - ``false``
   * - :spelling:ignore:`egressGateway.reconciliationTriggerInterval`
     - Time between triggers of egress gateway state reconciliations
     - string
     - ``"1s"``
   * - :spelling:ignore:`enableCiliumEndpointSlice`
     - Enable CiliumEndpointSlice feature.
     - bool
     - ``false``
   * - :spelling:ignore:`enableCnpStatusUpdates`
     - Whether to enable CNP status updates.
     - bool
     - ``false``
   * - :spelling:ignore:`enableCriticalPriorityClass`
     - Explicitly enable or disable priority class. .Capabilities.KubeVersion is unsettable in ``helm template`` calls, it depends on k8s libraries version that Helm was compiled against. This option allows to explicitly disable setting the priority class, which is useful for rendering charts for gke clusters in advance.
     - bool
     - ``true``
   * - :spelling:ignore:`enableIPv4BIGTCP`
     - Enables IPv4 BIG TCP support which increases maximum IPv4 GSO/GRO limits for nodes and pods
     - bool
     - ``false``
   * - :spelling:ignore:`enableIPv4Masquerade`
     - Enables masquerading of IPv4 traffic leaving the node from endpoints.
     - bool
     - ``true``
   * - :spelling:ignore:`enableIPv6BIGTCP`
     - Enables IPv6 BIG TCP support which increases maximum IPv6 GSO/GRO limits for nodes and pods
     - bool
     - ``false``
   * - :spelling:ignore:`enableIPv6Masquerade`
     - Enables masquerading of IPv6 traffic leaving the node from endpoints.
     - bool
     - ``true``
   * - :spelling:ignore:`enableK8sEventHandover`
     - Configures the use of the KVStore to optimize Kubernetes event handling by mirroring it into the KVstore for reduced overhead in large clusters.
     - bool
     - ``false``
   * - :spelling:ignore:`enableK8sTerminatingEndpoint`
     - Configure whether to enable auto detect of terminating state for endpoints in order to support graceful termination.
     - bool
     - ``true``
   * - :spelling:ignore:`enableRuntimeDeviceDetection`
     - Enables experimental support for the detection of new and removed datapath devices. When devices change the eBPF datapath is reloaded and services updated. If "devices" is set then only those devices, or devices matching a wildcard will be considered.
     - bool
     - ``false``
   * - :spelling:ignore:`enableXTSocketFallback`
     - Enables the fallback compatibility solution for when the xt_socket kernel module is missing and it is needed for the datapath L7 redirection to work properly. See documentation for details on when this can be disabled: https://docs.cilium.io/en/stable/operations/system_requirements/#linux-kernel.
     - bool
     - ``true``
   * - :spelling:ignore:`encryption.enabled`
     - Enable transparent network encryption.
     - bool
     - ``false``
   * - :spelling:ignore:`encryption.interface`
     - Deprecated in favor of encryption.ipsec.interface. To be removed in 1.15. The interface to use for encrypted traffic. This option is only effective when encryption.type is set to ipsec.
     - string
     - ``""``
   * - :spelling:ignore:`encryption.ipsec.interface`
     - The interface to use for encrypted traffic.
     - string
     - ``""``
   * - :spelling:ignore:`encryption.ipsec.keyFile`
     - Name of the key file inside the Kubernetes secret configured via secretName.
     - string
     - ``""``
   * - :spelling:ignore:`encryption.ipsec.keyRotationDuration`
     - Maximum duration of the IPsec key rotation. The previous key will be removed after that delay.
     - string
     - ``"5m"``
   * - :spelling:ignore:`encryption.ipsec.keyWatcher`
     - Enable the key watcher. If disabled, a restart of the agent will be necessary on key rotations.
     - bool
     - ``true``
   * - :spelling:ignore:`encryption.ipsec.mountPath`
     - Path to mount the secret inside the Cilium pod.
     - string
     - ``""``
   * - :spelling:ignore:`encryption.ipsec.secretName`
     - Name of the Kubernetes secret containing the encryption keys.
     - string
     - ``""``
   * - :spelling:ignore:`encryption.keyFile`
     - Deprecated in favor of encryption.ipsec.keyFile. To be removed in 1.15. Name of the key file inside the Kubernetes secret configured via secretName. This option is only effective when encryption.type is set to ipsec.
     - string
     - ``"keys"``
   * - :spelling:ignore:`encryption.mountPath`
     - Deprecated in favor of encryption.ipsec.mountPath. To be removed in 1.15. Path to mount the secret inside the Cilium pod. This option is only effective when encryption.type is set to ipsec.
     - string
     - ``"/etc/ipsec"``
   * - :spelling:ignore:`encryption.nodeEncryption`
     - Enable encryption for pure node to node traffic. This option is only effective when encryption.type is set to "wireguard".
     - bool
     - ``false``
   * - :spelling:ignore:`encryption.secretName`
     - Deprecated in favor of encryption.ipsec.secretName. To be removed in 1.15. Name of the Kubernetes secret containing the encryption keys. This option is only effective when encryption.type is set to ipsec.
     - string
     - ``"cilium-ipsec-keys"``
   * - :spelling:ignore:`encryption.strictMode`
     - Configure the WireGuard Pod2Pod strict mode.
     - object
     - ``{"allowRemoteNodeIdentities":false,"cidr":"","enabled":false}``
   * - :spelling:ignore:`encryption.strictMode.allowRemoteNodeIdentities`
     - Allow dynamic lookup of remote node identities. This is required when tunneling is used or direct routing is used and the node CIDR and pod CIDR overlap.
     - bool
     - ``false``
   * - :spelling:ignore:`encryption.strictMode.cidr`
     - CIDR for the WireGuard Pod2Pod strict mode.
     - string
     - ``""``
   * - :spelling:ignore:`encryption.strictMode.enabled`
     - Enable WireGuard Pod2Pod strict mode.
     - bool
     - ``false``
   * - :spelling:ignore:`encryption.type`
     - Encryption method. Can be either ipsec or wireguard.
     - string
     - ``"ipsec"``
   * - :spelling:ignore:`encryption.wireguard.userspaceFallback`
     - Enables the fallback to the user-space implementation.
     - bool
     - ``false``
   * - :spelling:ignore:`endpointHealthChecking.enabled`
     - Enable connectivity health checking between virtual endpoints.
     - bool
     - ``true``
   * - :spelling:ignore:`endpointRoutes.enabled`
     - Enable use of per endpoint routes instead of routing via the cilium_host interface.
     - bool
     - ``false``
   * - :spelling:ignore:`endpointStatus`
     - Enable endpoint status. Status can be: policy, health, controllers, log and / or state. For 2 or more options use a space.
     - object
     - ``{"enabled":false,"status":""}``
   * - :spelling:ignore:`eni.awsEnablePrefixDelegation`
     - Enable ENI prefix delegation
     - bool
     - ``false``
   * - :spelling:ignore:`eni.awsReleaseExcessIPs`
     - Release IPs not used from the ENI
     - bool
     - ``false``
   * - :spelling:ignore:`eni.ec2APIEndpoint`
     - EC2 API endpoint to use
     - string
     - ``""``
   * - :spelling:ignore:`eni.enabled`
     - Enable Elastic Network Interface (ENI) integration.
     - bool
     - ``false``
   * - :spelling:ignore:`eni.eniTags`
     - Tags to apply to the newly created ENIs
     - object
     - ``{}``
   * - :spelling:ignore:`eni.gcInterval`
     - Interval for garbage collection of unattached ENIs. Set to "0s" to disable.
     - string
     - ``"5m"``
   * - :spelling:ignore:`eni.gcTags`
     - Additional tags attached to ENIs created by Cilium. Dangling ENIs with this tag will be garbage collected
     - object
     - ``{"io.cilium/cilium-managed":"true,"io.cilium/cluster-name":"<auto-detected>"}``
   * - :spelling:ignore:`eni.iamRole`
     - If using IAM role for Service Accounts will not try to inject identity values from cilium-aws kubernetes secret. Adds annotation to service account if managed by Helm. See https://github.com/aws/amazon-eks-pod-identity-webhook
     - string
     - ``""``
   * - :spelling:ignore:`eni.instanceTagsFilter`
     - Filter via AWS EC2 Instance tags (k=v) which will dictate which AWS EC2 Instances are going to be used to create new ENIs
     - list
     - ``[]``
   * - :spelling:ignore:`eni.subnetIDsFilter`
     - Filter via subnet IDs which will dictate which subnets are going to be used to create new ENIs Important note: This requires that each instance has an ENI with a matching subnet attached when Cilium is deployed. If you only want to control subnets for ENIs attached by Cilium, use the CNI configuration file settings (cni.customConf) instead.
     - list
     - ``[]``
   * - :spelling:ignore:`eni.subnetTagsFilter`
     - Filter via tags (k=v) which will dictate which subnets are going to be used to create new ENIs Important note: This requires that each instance has an ENI with a matching subnet attached when Cilium is deployed. If you only want to control subnets for ENIs attached by Cilium, use the CNI configuration file settings (cni.customConf) instead.
     - list
     - ``[]``
   * - :spelling:ignore:`eni.updateEC2AdapterLimitViaAPI`
     - Update ENI Adapter limits from the EC2 API
     - bool
     - ``true``
   * - :spelling:ignore:`envoy.affinity`
     - Affinity for cilium-envoy.
     - object
     - ``{"podAntiAffinity":{"requiredDuringSchedulingIgnoredDuringExecution":[{"labelSelector":{"matchLabels":{"k8s-app":"cilium-envoy"}},"topologyKey":"kubernetes.io/hostname"}]}}``
   * - :spelling:ignore:`envoy.connectTimeoutSeconds`
     - Time in seconds after which a TCP connection attempt times out
     - int
     - ``2``
   * - :spelling:ignore:`envoy.dnsPolicy`
     - DNS policy for Cilium envoy pods. Ref: https://kubernetes.io/docs/concepts/services-networking/dns-pod-service/#pod-s-dns-policy
     - string
     - ``nil``
   * - :spelling:ignore:`envoy.enabled`
     - Enable Envoy Proxy in standalone DaemonSet.
     - bool
     - ``false``
   * - :spelling:ignore:`envoy.extraArgs`
     - Additional envoy container arguments.
     - list
     - ``[]``
   * - :spelling:ignore:`envoy.extraContainers`
     - Additional containers added to the cilium Envoy DaemonSet.
     - list
     - ``[]``
   * - :spelling:ignore:`envoy.extraEnv`
     - Additional envoy container environment variables.
     - list
     - ``[]``
   * - :spelling:ignore:`envoy.extraHostPathMounts`
     - Additional envoy hostPath mounts.
     - list
     - ``[]``
   * - :spelling:ignore:`envoy.extraVolumeMounts`
     - Additional envoy volumeMounts.
     - list
     - ``[]``
   * - :spelling:ignore:`envoy.extraVolumes`
     - Additional envoy volumes.
     - list
     - ``[]``
   * - :spelling:ignore:`envoy.healthPort`
     - TCP port for the health API.
     - int
     - ``9878``
   * - :spelling:ignore:`envoy.idleTimeoutDurationSeconds`
     - Set Envoy upstream HTTP idle connection timeout seconds. Does not apply to connections with pending requests. Default 60s
     - int
     - ``60``
   * - :spelling:ignore:`envoy.image`
     - Envoy container image.
     - object
     - ``{"digest":"sha256:7edab48930186cc988baa6fb2ef6c352325306f0d6a0c89e43bef28941189095","override":null,"pullPolicy":"Always","repository":"quay.io/cilium/cilium-envoy","tag":"v1.25.7-8fddead4e52c704a6b189e3f80a69403c6cdc997","useDigest":true}``
   * - :spelling:ignore:`envoy.livenessProbe.failureThreshold`
     - failure threshold of liveness probe
     - int
     - ``10``
   * - :spelling:ignore:`envoy.livenessProbe.periodSeconds`
     - interval between checks of the liveness probe
     - int
     - ``30``
   * - :spelling:ignore:`envoy.log.format`
     - The format string to use for laying out the log message metadata of Envoy.
     - string
     - ``"[%Y-%m-%d %T.%e][%t][%l][%n] [%g:%#] %v"``
   * - :spelling:ignore:`envoy.log.path`
     - Path to a separate Envoy log file, if any. Defaults to /dev/stdout.
     - string
     - ``""``
   * - :spelling:ignore:`envoy.maxConnectionDurationSeconds`
     - Set Envoy HTTP option max_connection_duration seconds. Default 0 (disable)
     - int
     - ``0``
   * - :spelling:ignore:`envoy.maxRequestsPerConnection`
     - ProxyMaxRequestsPerConnection specifies the max_requests_per_connection setting for Envoy
     - int
     - ``0``
   * - :spelling:ignore:`envoy.nodeSelector`
     - Node selector for cilium-envoy.
     - object
     - ``{"kubernetes.io/os":"linux"}``
   * - :spelling:ignore:`envoy.podAnnotations`
     - Annotations to be added to envoy pods
     - object
     - ``{}``
   * - :spelling:ignore:`envoy.podLabels`
     - Labels to be added to envoy pods
     - object
     - ``{}``
   * - :spelling:ignore:`envoy.podSecurityContext`
     - Security Context for cilium-envoy pods.
     - object
     - ``{}``
   * - :spelling:ignore:`envoy.priorityClassName`
     - The priority class to use for cilium-envoy.
     - string
     - ``nil``
   * - :spelling:ignore:`envoy.prometheus.enabled`
     - Enable prometheus metrics for cilium-envoy
     - bool
     - ``true``
   * - :spelling:ignore:`envoy.prometheus.port`
     - Serve prometheus metrics for cilium-envoy on the configured port
     - string
     - ``"9964"``
   * - :spelling:ignore:`envoy.prometheus.serviceMonitor.annotations`
     - Annotations to add to ServiceMonitor cilium-envoy
     - object
     - ``{}``
   * - :spelling:ignore:`envoy.prometheus.serviceMonitor.enabled`
     - Enable service monitors. This requires the prometheus CRDs to be available (see https://github.com/prometheus-operator/prometheus-operator/blob/main/example/prometheus-operator-crd/monitoring.coreos.com_servicemonitors.yaml)
     - bool
     - ``false``
   * - :spelling:ignore:`envoy.prometheus.serviceMonitor.interval`
     - Interval for scrape metrics.
     - string
     - ``"10s"``
   * - :spelling:ignore:`envoy.prometheus.serviceMonitor.labels`
     - Labels to add to ServiceMonitor cilium-envoy
     - object
     - ``{}``
   * - :spelling:ignore:`envoy.prometheus.serviceMonitor.metricRelabelings`
     - Metrics relabeling configs for the ServiceMonitor cilium-envoy
     - string
     - ``nil``
   * - :spelling:ignore:`envoy.prometheus.serviceMonitor.relabelings`
     - Relabeling configs for the ServiceMonitor cilium-envoy
     - list
     - ``[{"replacement":"${1}","sourceLabels":["__meta_kubernetes_pod_node_name"],"targetLabel":"node"}]``
   * - :spelling:ignore:`envoy.readinessProbe.failureThreshold`
     - failure threshold of readiness probe
     - int
     - ``3``
   * - :spelling:ignore:`envoy.readinessProbe.periodSeconds`
     - interval between checks of the readiness probe
     - int
     - ``30``
   * - :spelling:ignore:`envoy.resources`
     - Envoy resource limits & requests ref: https://kubernetes.io/docs/concepts/configuration/manage-resources-containers/
     - object
     - ``{}``
   * - :spelling:ignore:`envoy.rollOutPods`
     - Roll out cilium envoy pods automatically when configmap is updated.
     - bool
     - ``false``
   * - :spelling:ignore:`envoy.securityContext.capabilities.envoy`
     - Capabilities for the ``cilium-envoy`` container
     - list
     - ``["NET_ADMIN","SYS_ADMIN"]``
   * - :spelling:ignore:`envoy.securityContext.privileged`
     - Run the pod with elevated privileges
     - bool
     - ``false``
   * - :spelling:ignore:`envoy.securityContext.seLinuxOptions`
     - SELinux options for the ``cilium-envoy`` container
     - object
     - ``{"level":"s0","type":"spc_t"}``
   * - :spelling:ignore:`envoy.startupProbe.failureThreshold`
     - failure threshold of startup probe. 105 x 2s translates to the old behaviour of the readiness probe (120s delay + 30 x 3s)
     - int
     - ``105``
   * - :spelling:ignore:`envoy.startupProbe.periodSeconds`
     - interval between checks of the startup probe
     - int
     - ``2``
   * - :spelling:ignore:`envoy.terminationGracePeriodSeconds`
     - Configure termination grace period for cilium-envoy DaemonSet.
     - int
     - ``1``
   * - :spelling:ignore:`envoy.tolerations`
     - Node tolerations for envoy scheduling to nodes with taints ref: https://kubernetes.io/docs/concepts/scheduling-eviction/taint-and-toleration/
     - list
     - ``[{"operator":"Exists"}]``
   * - :spelling:ignore:`envoy.updateStrategy`
     - cilium-envoy update strategy ref: https://kubernetes.io/docs/concepts/workloads/controllers/daemonset/#updating-a-daemonset
     - object
     - ``{"rollingUpdate":{"maxUnavailable":2},"type":"RollingUpdate"}``
   * - :spelling:ignore:`envoyConfig.enabled`
     - Enable CiliumEnvoyConfig CRD CiliumEnvoyConfig CRD can also be implicitly enabled by other options.
     - bool
     - ``false``
   * - :spelling:ignore:`envoyConfig.secretsNamespace`
     - SecretsNamespace is the namespace in which envoy SDS will retrieve secrets from.
     - object
     - ``{"create":true,"name":"cilium-secrets"}``
   * - :spelling:ignore:`envoyConfig.secretsNamespace.create`
     - Create secrets namespace for CiliumEnvoyConfig CRDs.
     - bool
     - ``true``
   * - :spelling:ignore:`envoyConfig.secretsNamespace.name`
     - The name of the secret namespace to which Cilium agents are given read access.
     - string
     - ``"cilium-secrets"``
   * - :spelling:ignore:`etcd.clusterDomain`
     - Cluster domain for cilium-etcd-operator.
     - string
     - ``"cluster.local"``
   * - :spelling:ignore:`etcd.enabled`
     - Enable etcd mode for the agent.
     - bool
     - ``false``
   * - :spelling:ignore:`etcd.endpoints`
     - List of etcd endpoints (not needed when using managed=true).
     - list
     - ``["https://CHANGE-ME:2379"]``
   * - :spelling:ignore:`etcd.extraArgs`
     - Additional cilium-etcd-operator container arguments.
     - list
     - ``[]``
   * - :spelling:ignore:`etcd.extraVolumeMounts`
     - Additional cilium-etcd-operator volumeMounts.
     - list
     - ``[]``
   * - :spelling:ignore:`etcd.extraVolumes`
     - Additional cilium-etcd-operator volumes.
     - list
     - ``[]``
   * - :spelling:ignore:`etcd.image`
     - cilium-etcd-operator image.
     - object
     - ``{"digest":"sha256:04b8327f7f992693c2cb483b999041ed8f92efc8e14f2a5f3ab95574a65ea2dc","override":null,"pullPolicy":"Always","repository":"quay.io/cilium/cilium-etcd-operator","tag":"v2.0.7","useDigest":true}``
   * - :spelling:ignore:`etcd.k8sService`
     - If etcd is behind a k8s service set this option to true so that Cilium does the service translation automatically without requiring a DNS to be running.
     - bool
     - ``false``
   * - :spelling:ignore:`etcd.nodeSelector`
     - Node labels for cilium-etcd-operator pod assignment ref: https://kubernetes.io/docs/concepts/scheduling-eviction/assign-pod-node/#nodeselector
     - object
     - ``{"kubernetes.io/os":"linux"}``
   * - :spelling:ignore:`etcd.podAnnotations`
     - Annotations to be added to cilium-etcd-operator pods
     - object
     - ``{}``
   * - :spelling:ignore:`etcd.podDisruptionBudget.enabled`
     - enable PodDisruptionBudget ref: https://kubernetes.io/docs/concepts/workloads/pods/disruptions/
     - bool
     - ``false``
   * - :spelling:ignore:`etcd.podDisruptionBudget.maxUnavailable`
     - Maximum number/percentage of pods that may be made unavailable
     - int
     - ``1``
   * - :spelling:ignore:`etcd.podDisruptionBudget.minAvailable`
     - Minimum number/percentage of pods that should remain scheduled. When it's set, maxUnavailable must be disabled by ``maxUnavailable: null``
     - string
     - ``nil``
   * - :spelling:ignore:`etcd.podLabels`
     - Labels to be added to cilium-etcd-operator pods
     - object
     - ``{}``
   * - :spelling:ignore:`etcd.podSecurityContext`
     - Security context to be added to cilium-etcd-operator pods
     - object
     - ``{}``
   * - :spelling:ignore:`etcd.priorityClassName`
     - The priority class to use for cilium-etcd-operator
     - string
     - ``""``
   * - :spelling:ignore:`etcd.resources`
     - cilium-etcd-operator resource limits & requests ref: https://kubernetes.io/docs/concepts/configuration/manage-resources-containers/
     - object
     - ``{}``
   * - :spelling:ignore:`etcd.securityContext`
     - Security context to be added to cilium-etcd-operator pods
     - object
     - ``{}``
   * - :spelling:ignore:`etcd.ssl`
     - Enable use of TLS/SSL for connectivity to etcd. (auto-enabled if managed=true)
     - bool
     - ``false``
   * - :spelling:ignore:`etcd.tolerations`
     - Node tolerations for cilium-etcd-operator scheduling to nodes with taints ref: https://kubernetes.io/docs/concepts/scheduling-eviction/taint-and-toleration/
     - list
     - ``[{"operator":"Exists"}]``
   * - :spelling:ignore:`etcd.topologySpreadConstraints`
     - Pod topology spread constraints for cilium-etcd-operator
     - list
     - ``[]``
   * - :spelling:ignore:`etcd.updateStrategy`
     - cilium-etcd-operator update strategy
     - object
     - ``{"rollingUpdate":{"maxSurge":1,"maxUnavailable":1},"type":"RollingUpdate"}``
   * - :spelling:ignore:`externalIPs.enabled`
     - Enable ExternalIPs service support.
     - bool
     - ``false``
   * - :spelling:ignore:`externalWorkloads`
     - Configure external workloads support
     - object
     - ``{"enabled":false}``
   * - :spelling:ignore:`externalWorkloads.enabled`
     - Enable support for external workloads, such as VMs (false by default).
     - bool
     - ``false``
   * - :spelling:ignore:`extraArgs`
     - Additional agent container arguments.
     - list
     - ``[]``
   * - :spelling:ignore:`extraConfig`
     - extraConfig allows you to specify additional configuration parameters to be included in the cilium-config configmap.
     - object
     - ``{}``
   * - :spelling:ignore:`extraContainers`
     - Additional containers added to the cilium DaemonSet.
     - list
     - ``[]``
   * - :spelling:ignore:`extraEnv`
     - Additional agent container environment variables.
     - list
     - ``[]``
   * - :spelling:ignore:`extraHostPathMounts`
     - Additional agent hostPath mounts.
     - list
     - ``[]``
   * - :spelling:ignore:`extraVolumeMounts`
     - Additional agent volumeMounts.
     - list
     - ``[]``
   * - :spelling:ignore:`extraVolumes`
     - Additional agent volumes.
     - list
     - ``[]``
   * - :spelling:ignore:`gatewayAPI.enabled`
     - Enable support for Gateway API in cilium This will automatically set enable-envoy-config as well.
     - bool
     - ``false``
   * - :spelling:ignore:`gatewayAPI.secretsNamespace`
     - SecretsNamespace is the namespace in which envoy SDS will retrieve TLS secrets from.
     - object
     - ``{"create":true,"name":"cilium-secrets","sync":true}``
   * - :spelling:ignore:`gatewayAPI.secretsNamespace.create`
     - Create secrets namespace for Gateway API.
     - bool
     - ``true``
   * - :spelling:ignore:`gatewayAPI.secretsNamespace.name`
     - Name of Gateway API secret namespace.
     - string
     - ``"cilium-secrets"``
   * - :spelling:ignore:`gatewayAPI.secretsNamespace.sync`
     - Enable secret sync, which will make sure all TLS secrets used by Ingress are synced to secretsNamespace.name. If disabled, TLS secrets must be maintained externally.
     - bool
     - ``true``
   * - :spelling:ignore:`gke.enabled`
     - Enable Google Kubernetes Engine integration
     - bool
     - ``false``
   * - :spelling:ignore:`healthChecking`
     - Enable connectivity health checking.
     - bool
     - ``true``
   * - :spelling:ignore:`healthPort`
     - TCP port for the agent health API. This is not the port for cilium-health.
     - int
     - ``9879``
   * - :spelling:ignore:`highScaleIPcache`
     - EnableHighScaleIPcache enables the special ipcache mode for high scale clusters. The ipcache content will be reduced to the strict minimum and traffic will be encapsulated to carry security identities.
     - object
     - ``{"enabled":false}``
   * - :spelling:ignore:`highScaleIPcache.enabled`
     - Enable the high scale mode for the ipcache.
     - bool
     - ``false``
   * - :spelling:ignore:`hostFirewall`
     - Configure the host firewall.
     - object
     - ``{"enabled":false}``
   * - :spelling:ignore:`hostFirewall.enabled`
     - Enables the enforcement of host policies in the eBPF datapath.
     - bool
     - ``false``
   * - :spelling:ignore:`hostPort.enabled`
     - Enable hostPort service support.
     - bool
     - ``false``
   * - :spelling:ignore:`hubble.enabled`
     - Enable Hubble (true by default).
     - bool
     - ``true``
   * - :spelling:ignore:`hubble.listenAddress`
     - An additional address for Hubble to listen to. Set this field ":4244" if you are enabling Hubble Relay, as it assumes that Hubble is listening on port 4244.
     - string
     - ``":4244"``
   * - :spelling:ignore:`hubble.metrics`
     - Hubble metrics configuration. See https://docs.cilium.io/en/stable/observability/metrics/#hubble-metrics for more comprehensive documentation about Hubble metrics.
     - object
     - ``{"dashboards":{"annotations":{},"enabled":false,"label":"grafana_dashboard","labelValue":"1","namespace":null},"enableOpenMetrics":false,"enabled":null,"port":9965,"serviceAnnotations":{},"serviceMonitor":{"annotations":{},"enabled":false,"interval":"10s","labels":{},"metricRelabelings":null,"relabelings":[{"replacement":"${1}","sourceLabels":["__meta_kubernetes_pod_node_name"],"targetLabel":"node"}]}}``
   * - :spelling:ignore:`hubble.metrics.dashboards`
     - Grafana dashboards for hubble grafana can import dashboards based on the label and value ref: https://github.com/grafana/helm-charts/tree/main/charts/grafana#sidecar-for-dashboards
     - object
     - ``{"annotations":{},"enabled":false,"label":"grafana_dashboard","labelValue":"1","namespace":null}``
   * - :spelling:ignore:`hubble.metrics.enableOpenMetrics`
     - Enables exporting hubble metrics in OpenMetrics format.
     - bool
     - ``false``
   * - :spelling:ignore:`hubble.metrics.enabled`
     - Configures the list of metrics to collect. If empty or null, metrics are disabled. Example:    enabled:   - dns:query;ignoreAAAA   - drop   - tcp   - flow   - icmp   - http  You can specify the list of metrics from the helm CLI:    --set hubble.metrics.enabled="{dns:query;ignoreAAAA,drop,tcp,flow,icmp,http}"
     - string
     - ``nil``
   * - :spelling:ignore:`hubble.metrics.port`
     - Configure the port the hubble metric server listens on.
     - int
     - ``9965``
   * - :spelling:ignore:`hubble.metrics.serviceAnnotations`
     - Annotations to be added to hubble-metrics service.
     - object
     - ``{}``
   * - :spelling:ignore:`hubble.metrics.serviceMonitor.annotations`
     - Annotations to add to ServiceMonitor hubble
     - object
     - ``{}``
   * - :spelling:ignore:`hubble.metrics.serviceMonitor.enabled`
     - Create ServiceMonitor resources for Prometheus Operator. This requires the prometheus CRDs to be available. ref: https://github.com/prometheus-operator/prometheus-operator/blob/main/example/prometheus-operator-crd/monitoring.coreos.com_servicemonitors.yaml)
     - bool
     - ``false``
   * - :spelling:ignore:`hubble.metrics.serviceMonitor.interval`
     - Interval for scrape metrics.
     - string
     - ``"10s"``
   * - :spelling:ignore:`hubble.metrics.serviceMonitor.labels`
     - Labels to add to ServiceMonitor hubble
     - object
     - ``{}``
   * - :spelling:ignore:`hubble.metrics.serviceMonitor.metricRelabelings`
     - Metrics relabeling configs for the ServiceMonitor hubble
     - string
     - ``nil``
   * - :spelling:ignore:`hubble.metrics.serviceMonitor.relabelings`
     - Relabeling configs for the ServiceMonitor hubble
     - list
     - ``[{"replacement":"${1}","sourceLabels":["__meta_kubernetes_pod_node_name"],"targetLabel":"node"}]``
   * - :spelling:ignore:`hubble.peerService.clusterDomain`
     - The cluster domain to use to query the Hubble Peer service. It should be the local cluster.
     - string
     - ``"cluster.local"``
   * - :spelling:ignore:`hubble.peerService.targetPort`
     - Target Port for the Peer service, must match the hubble.listenAddress' port.
     - int
     - ``4244``
   * - :spelling:ignore:`hubble.preferIpv6`
     - Whether Hubble should prefer to announce IPv6 or IPv4 addresses if both are available.
     - bool
     - ``false``
   * - :spelling:ignore:`hubble.redact`
     - Configures the list of redact options for Hubble. Example:    redact:   - http-url-query   - kafka-api-key  You can specify the list of options from the helm CLI:    --set hubble.redact="{http-url-query,kafka-api-key}"
     - string
     - ``nil``
   * - :spelling:ignore:`hubble.relay.affinity`
     - Affinity for hubble-replay
     - object
     - ``{"podAffinity":{"requiredDuringSchedulingIgnoredDuringExecution":[{"labelSelector":{"matchLabels":{"k8s-app":"cilium"}},"topologyKey":"kubernetes.io/hostname"}]}}``
   * - :spelling:ignore:`hubble.relay.dialTimeout`
     - Dial timeout to connect to the local hubble instance to receive peer information (e.g. "30s").
     - string
     - ``nil``
   * - :spelling:ignore:`hubble.relay.enabled`
     - Enable Hubble Relay (requires hubble.enabled=true)
     - bool
     - ``false``
   * - :spelling:ignore:`hubble.relay.extraEnv`
     - Additional hubble-relay environment variables.
     - list
     - ``[]``
   * - :spelling:ignore:`hubble.relay.gops.enabled`
     - Enable gops for hubble-relay
     - bool
     - ``true``
   * - :spelling:ignore:`hubble.relay.gops.port`
     - Configure gops listen port for hubble-relay
     - int
     - ``9893``
   * - :spelling:ignore:`hubble.relay.image`
     - Hubble-relay container image.
     - object
     - ``{"digest":"","override":null,"pullPolicy":"Always","repository":"quay.io/cilium/hubble-relay-ci","tag":"latest","useDigest":false}``
   * - :spelling:ignore:`hubble.relay.listenHost`
     - Host to listen to. Specify an empty string to bind to all the interfaces.
     - string
     - ``""``
   * - :spelling:ignore:`hubble.relay.listenPort`
     - Port to listen to.
     - string
     - ``"4245"``
   * - :spelling:ignore:`hubble.relay.nodeSelector`
     - Node labels for pod assignment ref: https://kubernetes.io/docs/concepts/scheduling-eviction/assign-pod-node/#nodeselector
     - object
     - ``{"kubernetes.io/os":"linux"}``
   * - :spelling:ignore:`hubble.relay.podAnnotations`
     - Annotations to be added to hubble-relay pods
     - object
     - ``{}``
   * - :spelling:ignore:`hubble.relay.podDisruptionBudget.enabled`
     - enable PodDisruptionBudget ref: https://kubernetes.io/docs/concepts/workloads/pods/disruptions/
     - bool
     - ``false``
   * - :spelling:ignore:`hubble.relay.podDisruptionBudget.maxUnavailable`
     - Maximum number/percentage of pods that may be made unavailable
     - int
     - ``1``
   * - :spelling:ignore:`hubble.relay.podDisruptionBudget.minAvailable`
     - Minimum number/percentage of pods that should remain scheduled. When it's set, maxUnavailable must be disabled by ``maxUnavailable: null``
     - string
     - ``nil``
   * - :spelling:ignore:`hubble.relay.podLabels`
     - Labels to be added to hubble-relay pods
     - object
     - ``{}``
   * - :spelling:ignore:`hubble.relay.podSecurityContext`
     - hubble-relay pod security context
     - object
     - ``{"fsGroup":65532}``
   * - :spelling:ignore:`hubble.relay.pprof.address`
     - Configure pprof listen address for hubble-relay
     - string
     - ``"localhost"``
   * - :spelling:ignore:`hubble.relay.pprof.enabled`
     - Enable pprof for hubble-relay
     - bool
     - ``false``
   * - :spelling:ignore:`hubble.relay.pprof.port`
     - Configure pprof listen port for hubble-relay
     - int
     - ``6062``
   * - :spelling:ignore:`hubble.relay.priorityClassName`
     - The priority class to use for hubble-relay
     - string
     - ``""``
   * - :spelling:ignore:`hubble.relay.prometheus`
     - Enable prometheus metrics for hubble-relay on the configured port at /metrics
     - object
     - ``{"enabled":false,"port":9966,"serviceMonitor":{"annotations":{},"enabled":false,"interval":"10s","labels":{},"metricRelabelings":null,"relabelings":null}}``
   * - :spelling:ignore:`hubble.relay.prometheus.serviceMonitor.annotations`
     - Annotations to add to ServiceMonitor hubble-relay
     - object
     - ``{}``
   * - :spelling:ignore:`hubble.relay.prometheus.serviceMonitor.enabled`
     - Enable service monitors. This requires the prometheus CRDs to be available (see https://github.com/prometheus-operator/prometheus-operator/blob/main/example/prometheus-operator-crd/monitoring.coreos.com_servicemonitors.yaml)
     - bool
     - ``false``
   * - :spelling:ignore:`hubble.relay.prometheus.serviceMonitor.interval`
     - Interval for scrape metrics.
     - string
     - ``"10s"``
   * - :spelling:ignore:`hubble.relay.prometheus.serviceMonitor.labels`
     - Labels to add to ServiceMonitor hubble-relay
     - object
     - ``{}``
   * - :spelling:ignore:`hubble.relay.prometheus.serviceMonitor.metricRelabelings`
     - Metrics relabeling configs for the ServiceMonitor hubble-relay
     - string
     - ``nil``
   * - :spelling:ignore:`hubble.relay.prometheus.serviceMonitor.relabelings`
     - Relabeling configs for the ServiceMonitor hubble-relay
     - string
     - ``nil``
   * - :spelling:ignore:`hubble.relay.replicas`
     - Number of replicas run for the hubble-relay deployment.
     - int
     - ``1``
   * - :spelling:ignore:`hubble.relay.resources`
     - Specifies the resources for the hubble-relay pods
     - object
     - ``{}``
   * - :spelling:ignore:`hubble.relay.retryTimeout`
     - Backoff duration to retry connecting to the local hubble instance in case of failure (e.g. "30s").
     - string
     - ``nil``
   * - :spelling:ignore:`hubble.relay.rollOutPods`
     - Roll out Hubble Relay pods automatically when configmap is updated.
     - bool
     - ``false``
   * - :spelling:ignore:`hubble.relay.securityContext`
     - hubble-relay container security context
     - object
     - ``{"capabilities":{"drop":["ALL"]},"runAsGroup":65532,"runAsNonRoot":true,"runAsUser":65532}``
   * - :spelling:ignore:`hubble.relay.service`
     - hubble-relay service configuration.
     - object
     - ``{"nodePort":31234,"type":"ClusterIP"}``
   * - :spelling:ignore:`hubble.relay.service.nodePort`
     - - The port to use when the service type is set to NodePort.
     - int
     - ``31234``
   * - :spelling:ignore:`hubble.relay.service.type`
     - - The type of service used for Hubble Relay access, either ClusterIP or NodePort.
     - string
     - ``"ClusterIP"``
   * - :spelling:ignore:`hubble.relay.sortBufferDrainTimeout`
     - When the per-request flows sort buffer is not full, a flow is drained every time this timeout is reached (only affects requests in follow-mode) (e.g. "1s").
     - string
     - ``nil``
   * - :spelling:ignore:`hubble.relay.sortBufferLenMax`
     - Max number of flows that can be buffered for sorting before being sent to the client (per request) (e.g. 100).
     - string
     - ``nil``
   * - :spelling:ignore:`hubble.relay.terminationGracePeriodSeconds`
     - Configure termination grace period for hubble relay Deployment.
     - int
     - ``1``
   * - :spelling:ignore:`hubble.relay.tls`
     - TLS configuration for Hubble Relay
     - object
     - ``{"client":{"cert":"","key":""},"server":{"cert":"","enabled":false,"extraDnsNames":[],"extraIpAddresses":[],"key":"","mtls":false}}``
   * - :spelling:ignore:`hubble.relay.tls.client`
     - base64 encoded PEM values for the hubble-relay client certificate and private key This keypair is presented to Hubble server instances for mTLS authentication and is required when hubble.tls.enabled is true. These values need to be set manually if hubble.tls.auto.enabled is false.
     - object
     - ``{"cert":"","key":""}``
   * - :spelling:ignore:`hubble.relay.tls.server`
     - base64 encoded PEM values for the hubble-relay server certificate and private key
     - object
     - ``{"cert":"","enabled":false,"extraDnsNames":[],"extraIpAddresses":[],"key":"","mtls":false}``
   * - :spelling:ignore:`hubble.relay.tls.server.extraDnsNames`
     - extra DNS names added to certificate when its auto gen
     - list
     - ``[]``
   * - :spelling:ignore:`hubble.relay.tls.server.extraIpAddresses`
     - extra IP addresses added to certificate when its auto gen
     - list
     - ``[]``
   * - :spelling:ignore:`hubble.relay.tolerations`
     - Node tolerations for pod assignment on nodes with taints ref: https://kubernetes.io/docs/concepts/scheduling-eviction/taint-and-toleration/
     - list
     - ``[]``
   * - :spelling:ignore:`hubble.relay.topologySpreadConstraints`
     - Pod topology spread constraints for hubble-relay
     - list
     - ``[]``
   * - :spelling:ignore:`hubble.relay.updateStrategy`
     - hubble-relay update strategy
     - object
     - ``{"rollingUpdate":{"maxUnavailable":1},"type":"RollingUpdate"}``
   * - :spelling:ignore:`hubble.skipUnknownCGroupIDs`
     - Skip Hubble events with unknown cgroup ids
     - bool
     - ``true``
   * - :spelling:ignore:`hubble.socketPath`
     - Unix domain socket path to listen to when Hubble is enabled.
     - string
     - ``"/var/run/cilium/hubble.sock"``
   * - :spelling:ignore:`hubble.tls`
     - TLS configuration for Hubble
     - object
     - ``{"auto":{"certManagerIssuerRef":{},"certValidityDuration":1095,"enabled":true,"method":"helm","schedule":"0 0 1 */4 *"},"enabled":true,"server":{"cert":"","extraDnsNames":[],"extraIpAddresses":[],"key":""}}``
   * - :spelling:ignore:`hubble.tls.auto`
     - Configure automatic TLS certificates generation.
     - object
     - ``{"certManagerIssuerRef":{},"certValidityDuration":1095,"enabled":true,"method":"helm","schedule":"0 0 1 */4 *"}``
   * - :spelling:ignore:`hubble.tls.auto.certManagerIssuerRef`
     - certmanager issuer used when hubble.tls.auto.method=certmanager.
     - object
     - ``{}``
   * - :spelling:ignore:`hubble.tls.auto.certValidityDuration`
     - Generated certificates validity duration in days.
     - int
     - ``1095``
   * - :spelling:ignore:`hubble.tls.auto.enabled`
     - Auto-generate certificates. When set to true, automatically generate a CA and certificates to enable mTLS between Hubble server and Hubble Relay instances. If set to false, the certs for Hubble server need to be provided by setting appropriate values below.
     - bool
     - ``true``
   * - :spelling:ignore:`hubble.tls.auto.method`
     - Set the method to auto-generate certificates. Supported values: - helm:         This method uses Helm to generate all certificates. - cronJob:      This method uses a Kubernetes CronJob the generate any                 certificates not provided by the user at installation                 time. - certmanager:  This method use cert-manager to generate & rotate certificates.
     - string
     - ``"helm"``
   * - :spelling:ignore:`hubble.tls.auto.schedule`
     - Schedule for certificates regeneration (regardless of their expiration date). Only used if method is "cronJob". If nil, then no recurring job will be created. Instead, only the one-shot job is deployed to generate the certificates at installation time.  Defaults to midnight of the first day of every fourth month. For syntax, see https://kubernetes.io/docs/concepts/workloads/controllers/cron-jobs/#schedule-syntax
     - string
     - ``"0 0 1 */4 *"``
   * - :spelling:ignore:`hubble.tls.enabled`
     - Enable mutual TLS for listenAddress. Setting this value to false is highly discouraged as the Hubble API provides access to potentially sensitive network flow metadata and is exposed on the host network.
     - bool
     - ``true``
   * - :spelling:ignore:`hubble.tls.server`
     - base64 encoded PEM values for the Hubble server certificate and private key
     - object
     - ``{"cert":"","extraDnsNames":[],"extraIpAddresses":[],"key":""}``
   * - :spelling:ignore:`hubble.tls.server.extraDnsNames`
     - Extra DNS names added to certificate when it's auto generated
     - list
     - ``[]``
   * - :spelling:ignore:`hubble.tls.server.extraIpAddresses`
     - Extra IP addresses added to certificate when it's auto generated
     - list
     - ``[]``
   * - :spelling:ignore:`hubble.ui.affinity`
     - Affinity for hubble-ui
     - object
     - ``{}``
   * - :spelling:ignore:`hubble.ui.backend.extraEnv`
     - Additional hubble-ui backend environment variables.
     - list
     - ``[]``
   * - :spelling:ignore:`hubble.ui.backend.extraVolumeMounts`
     - Additional hubble-ui backend volumeMounts.
     - list
     - ``[]``
   * - :spelling:ignore:`hubble.ui.backend.extraVolumes`
     - Additional hubble-ui backend volumes.
     - list
     - ``[]``
   * - :spelling:ignore:`hubble.ui.backend.image`
     - Hubble-ui backend image.
     - object
     - ``{"digest":"sha256:14c04d11f78da5c363f88592abae8d2ecee3cbe009f443ef11df6ac5f692d839","override":null,"pullPolicy":"Always","repository":"quay.io/cilium/hubble-ui-backend","tag":"v0.11.0","useDigest":true}``
   * - :spelling:ignore:`hubble.ui.backend.resources`
     - Resource requests and limits for the 'backend' container of the 'hubble-ui' deployment.
     - object
     - ``{}``
   * - :spelling:ignore:`hubble.ui.backend.securityContext`
     - Hubble-ui backend security context.
     - object
     - ``{}``
   * - :spelling:ignore:`hubble.ui.baseUrl`
     - Defines base url prefix for all hubble-ui http requests. It needs to be changed in case if ingress for hubble-ui is configured under some sub-path. Trailing ``/`` is required for custom path, ex. ``/service-map/``
     - string
     - ``"/"``
   * - :spelling:ignore:`hubble.ui.enabled`
     - Whether to enable the Hubble UI.
     - bool
     - ``false``
   * - :spelling:ignore:`hubble.ui.frontend.extraEnv`
     - Additional hubble-ui frontend environment variables.
     - list
     - ``[]``
   * - :spelling:ignore:`hubble.ui.frontend.extraVolumeMounts`
     - Additional hubble-ui frontend volumeMounts.
     - list
     - ``[]``
   * - :spelling:ignore:`hubble.ui.frontend.extraVolumes`
     - Additional hubble-ui frontend volumes.
     - list
     - ``[]``
   * - :spelling:ignore:`hubble.ui.frontend.image`
     - Hubble-ui frontend image.
     - object
     - ``{"digest":"sha256:bcb369c47cada2d4257d63d3749f7f87c91dde32e010b223597306de95d1ecc8","override":null,"pullPolicy":"Always","repository":"quay.io/cilium/hubble-ui","tag":"v0.11.0","useDigest":true}``
   * - :spelling:ignore:`hubble.ui.frontend.resources`
     - Resource requests and limits for the 'frontend' container of the 'hubble-ui' deployment.
     - object
     - ``{}``
   * - :spelling:ignore:`hubble.ui.frontend.securityContext`
     - Hubble-ui frontend security context.
     - object
     - ``{}``
   * - :spelling:ignore:`hubble.ui.frontend.server.ipv6`
     - Controls server listener for ipv6
     - object
     - ``{"enabled":true}``
   * - :spelling:ignore:`hubble.ui.ingress`
     - hubble-ui ingress configuration.
     - object
     - ``{"annotations":{},"className":"","enabled":false,"hosts":["chart-example.local"],"labels":{},"tls":[]}``
   * - :spelling:ignore:`hubble.ui.nodeSelector`
     - Node labels for pod assignment ref: https://kubernetes.io/docs/concepts/scheduling-eviction/assign-pod-node/#nodeselector
     - object
     - ``{"kubernetes.io/os":"linux"}``
   * - :spelling:ignore:`hubble.ui.podAnnotations`
     - Annotations to be added to hubble-ui pods
     - object
     - ``{}``
   * - :spelling:ignore:`hubble.ui.podDisruptionBudget.enabled`
     - enable PodDisruptionBudget ref: https://kubernetes.io/docs/concepts/workloads/pods/disruptions/
     - bool
     - ``false``
   * - :spelling:ignore:`hubble.ui.podDisruptionBudget.maxUnavailable`
     - Maximum number/percentage of pods that may be made unavailable
     - int
     - ``1``
   * - :spelling:ignore:`hubble.ui.podDisruptionBudget.minAvailable`
     - Minimum number/percentage of pods that should remain scheduled. When it's set, maxUnavailable must be disabled by ``maxUnavailable: null``
     - string
     - ``nil``
   * - :spelling:ignore:`hubble.ui.podLabels`
     - Labels to be added to hubble-ui pods
     - object
     - ``{}``
   * - :spelling:ignore:`hubble.ui.priorityClassName`
     - The priority class to use for hubble-ui
     - string
     - ``""``
   * - :spelling:ignore:`hubble.ui.replicas`
     - The number of replicas of Hubble UI to deploy.
     - int
     - ``1``
   * - :spelling:ignore:`hubble.ui.rollOutPods`
     - Roll out Hubble-ui pods automatically when configmap is updated.
     - bool
     - ``false``
   * - :spelling:ignore:`hubble.ui.securityContext`
     - Security context to be added to Hubble UI pods
     - object
     - ``{"fsGroup":1001,"runAsGroup":1001,"runAsUser":1001}``
   * - :spelling:ignore:`hubble.ui.service`
     - hubble-ui service configuration.
     - object
     - ``{"annotations":{},"nodePort":31235,"type":"ClusterIP"}``
   * - :spelling:ignore:`hubble.ui.service.annotations`
     - Annotations to be added for the Hubble UI service
     - object
     - ``{}``
   * - :spelling:ignore:`hubble.ui.service.nodePort`
     - - The port to use when the service type is set to NodePort.
     - int
     - ``31235``
   * - :spelling:ignore:`hubble.ui.service.type`
     - - The type of service used for Hubble UI access, either ClusterIP or NodePort.
     - string
     - ``"ClusterIP"``
   * - :spelling:ignore:`hubble.ui.standalone.enabled`
     - When true, it will allow installing the Hubble UI only, without checking dependencies. It is useful if a cluster already has cilium and Hubble relay installed and you just want Hubble UI to be deployed. When installed via helm, installing UI should be done via ``helm upgrade`` and when installed via the cilium cli, then ``cilium hubble enable --ui``
     - bool
     - ``false``
   * - :spelling:ignore:`hubble.ui.standalone.tls.certsVolume`
     - When deploying Hubble UI in standalone, with tls enabled for Hubble relay, it is required to provide a volume for mounting the client certificates.
     - object
     - ``{}``
   * - :spelling:ignore:`hubble.ui.tls.client`
     - base64 encoded PEM values used to connect to hubble-relay This keypair is presented to Hubble Relay instances for mTLS authentication and is required when hubble.relay.tls.server.enabled is true. These values need to be set manually if hubble.tls.auto.enabled is false.
     - object
     - ``{"cert":"","key":""}``
   * - :spelling:ignore:`hubble.ui.tolerations`
     - Node tolerations for pod assignment on nodes with taints ref: https://kubernetes.io/docs/concepts/scheduling-eviction/taint-and-toleration/
     - list
     - ``[]``
   * - :spelling:ignore:`hubble.ui.topologySpreadConstraints`
     - Pod topology spread constraints for hubble-ui
     - list
     - ``[]``
   * - :spelling:ignore:`hubble.ui.updateStrategy`
     - hubble-ui update strategy.
     - object
     - ``{"rollingUpdate":{"maxUnavailable":1},"type":"RollingUpdate"}``
   * - :spelling:ignore:`identityAllocationMode`
     - Method to use for identity allocation (\ ``crd`` or ``kvstore``\ ).
     - string
     - ``"crd"``
   * - :spelling:ignore:`identityChangeGracePeriod`
     - Time to wait before using new identity on endpoint identity change.
     - string
     - ``"5s"``
   * - :spelling:ignore:`image`
     - Agent container image.
     - object
     - ``{"digest":"","override":null,"pullPolicy":"Always","repository":"quay.io/cilium/cilium-ci","tag":"latest","useDigest":false}``
   * - :spelling:ignore:`imagePullSecrets`
     - Configure image pull secrets for pulling container images
     - string
     - ``nil``
   * - :spelling:ignore:`ingressController.default`
     - Set cilium ingress controller to be the default ingress controller This will let cilium ingress controller route entries without ingress class set
     - bool
     - ``false``
   * - :spelling:ignore:`ingressController.defaultSecretName`
     - Default secret name for ingresses without .spec.tls[].secretName set.
     - string
     - ``nil``
   * - :spelling:ignore:`ingressController.defaultSecretNamespace`
     - Default secret namespace for ingresses without .spec.tls[].secretName set.
     - string
     - ``nil``
   * - :spelling:ignore:`ingressController.enabled`
     - Enable cilium ingress controller This will automatically set enable-envoy-config as well.
     - bool
     - ``false``
   * - :spelling:ignore:`ingressController.enforceHttps`
     - Enforce https for host having matching TLS host in Ingress. Incoming traffic to http listener will return 308 http error code with respective location in header.
     - bool
     - ``true``
   * - :spelling:ignore:`ingressController.ingressLBAnnotationPrefixes`
     - IngressLBAnnotations are the annotation prefixes, which are used to filter annotations to propagate from Ingress to the Load Balancer service
     - list
     - ``["service.beta.kubernetes.io","service.kubernetes.io","cloud.google.com"]``
   * - :spelling:ignore:`ingressController.loadbalancerMode`
     - Default ingress load balancer mode Supported values: shared, dedicated For granular control, use the following annotations on the ingress resource ingress.cilium.io/loadbalancer-mode: shared
     - string
     - ``"dedicated"``
   * - :spelling:ignore:`ingressController.secretsNamespace`
     - SecretsNamespace is the namespace in which envoy SDS will retrieve TLS secrets from.
     - object
     - ``{"create":true,"name":"cilium-secrets","sync":true}``
   * - :spelling:ignore:`ingressController.secretsNamespace.create`
     - Create secrets namespace for Ingress.
     - bool
     - ``true``
   * - :spelling:ignore:`ingressController.secretsNamespace.name`
     - Name of Ingress secret namespace.
     - string
     - ``"cilium-secrets"``
   * - :spelling:ignore:`ingressController.secretsNamespace.sync`
     - Enable secret sync, which will make sure all TLS secrets used by Ingress are synced to secretsNamespace.name. If disabled, TLS secrets must be maintained externally.
     - bool
     - ``true``
   * - :spelling:ignore:`ingressController.service`
     - Load-balancer service in shared mode. This is a single load-balancer service for all Ingress resources.
     - object
     - ``{"allocateLoadBalancerNodePorts":null,"annotations":{},"insecureNodePort":null,"labels":{},"loadBalancerClass":null,"loadBalancerIP":null,"name":"cilium-ingress","secureNodePort":null,"type":"LoadBalancer"}``
   * - :spelling:ignore:`ingressController.service.allocateLoadBalancerNodePorts`
     - Configure if node port allocation is required for LB service ref: https://kubernetes.io/docs/concepts/services-networking/service/#load-balancer-nodeport-allocation
     - string
     - ``nil``
   * - :spelling:ignore:`ingressController.service.annotations`
     - Annotations to be added for the shared LB service
     - object
     - ``{}``
   * - :spelling:ignore:`ingressController.service.insecureNodePort`
     - Configure a specific nodePort for insecure HTTP traffic on the shared LB service
     - string
     - ``nil``
   * - :spelling:ignore:`ingressController.service.labels`
     - Labels to be added for the shared LB service
     - object
     - ``{}``
   * - :spelling:ignore:`ingressController.service.loadBalancerClass`
     - Configure a specific loadBalancerClass on the shared LB service (requires Kubernetes 1.24+)
     - string
     - ``nil``
   * - :spelling:ignore:`ingressController.service.loadBalancerIP`
     - Configure a specific loadBalancerIP on the shared LB service
     - string
     - ``nil``
   * - :spelling:ignore:`ingressController.service.name`
     - Service name
     - string
     - ``"cilium-ingress"``
   * - :spelling:ignore:`ingressController.service.secureNodePort`
     - Configure a specific nodePort for secure HTTPS traffic on the shared LB service
     - string
     - ``nil``
   * - :spelling:ignore:`ingressController.service.type`
     - Service type for the shared LB service
     - string
     - ``"LoadBalancer"``
   * - :spelling:ignore:`installNoConntrackIptablesRules`
     - Install Iptables rules to skip netfilter connection tracking on all pod traffic. This option is only effective when Cilium is running in direct routing and full KPR mode. Moreover, this option cannot be enabled when Cilium is running in a managed Kubernetes environment or in a chained CNI setup.
     - bool
     - ``false``
   * - :spelling:ignore:`ipMasqAgent`
     - Configure the eBPF-based ip-masq-agent
     - object
     - ``{"enabled":false}``
   * - :spelling:ignore:`ipam.ciliumNodeUpdateRate`
     - Maximum rate at which the CiliumNode custom resource is updated.
     - string
     - ``"15s"``
   * - :spelling:ignore:`ipam.mode`
     - Configure IP Address Management mode. ref: https://docs.cilium.io/en/stable/network/concepts/ipam/
     - string
     - ``"cluster-pool"``
   * - :spelling:ignore:`ipam.operator.autoCreateCiliumPodIPPools`
     - IP pools to auto-create in multi-pool IPAM mode.
     - object
     - ``{}``
   * - :spelling:ignore:`ipam.operator.clusterPoolIPv4MaskSize`
     - IPv4 CIDR mask size to delegate to individual nodes for IPAM.
     - int
     - ``24``
   * - :spelling:ignore:`ipam.operator.clusterPoolIPv4PodCIDRList`
     - IPv4 CIDR list range to delegate to individual nodes for IPAM.
     - list
     - ``["10.0.0.0/8"]``
   * - :spelling:ignore:`ipam.operator.clusterPoolIPv6MaskSize`
     - IPv6 CIDR mask size to delegate to individual nodes for IPAM.
     - int
     - ``120``
   * - :spelling:ignore:`ipam.operator.clusterPoolIPv6PodCIDRList`
     - IPv6 CIDR list range to delegate to individual nodes for IPAM.
     - list
     - ``["fd00::/104"]``
   * - :spelling:ignore:`ipam.operator.externalAPILimitBurstSize`
     - The maximum burst size when rate limiting access to external APIs. Also known as the token bucket capacity.
     - string
     - ``20``
   * - :spelling:ignore:`ipam.operator.externalAPILimitQPS`
     - The maximum queries per second when rate limiting access to external APIs. Also known as the bucket refill rate, which is used to refill the bucket up to the burst size capacity.
     - string
     - ``4.0``
   * - :spelling:ignore:`ipv4.enabled`
     - Enable IPv4 support.
     - bool
     - ``true``
   * - :spelling:ignore:`ipv4NativeRoutingCIDR`
     - Allows to explicitly specify the IPv4 CIDR for native routing. When specified, Cilium assumes networking for this CIDR is preconfigured and hands traffic destined for that range to the Linux network stack without applying any SNAT. Generally speaking, specifying a native routing CIDR implies that Cilium can depend on the underlying networking stack to route packets to their destination. To offer a concrete example, if Cilium is configured to use direct routing and the Kubernetes CIDR is included in the native routing CIDR, the user must configure the routes to reach pods, either manually or by setting the auto-direct-node-routes flag.
     - string
     - ``""``
   * - :spelling:ignore:`ipv6.enabled`
     - Enable IPv6 support.
     - bool
     - ``false``
   * - :spelling:ignore:`ipv6NativeRoutingCIDR`
     - Allows to explicitly specify the IPv6 CIDR for native routing. When specified, Cilium assumes networking for this CIDR is preconfigured and hands traffic destined for that range to the Linux network stack without applying any SNAT. Generally speaking, specifying a native routing CIDR implies that Cilium can depend on the underlying networking stack to route packets to their destination. To offer a concrete example, if Cilium is configured to use direct routing and the Kubernetes CIDR is included in the native routing CIDR, the user must configure the routes to reach pods, either manually or by setting the auto-direct-node-routes flag.
     - string
     - ``""``
   * - :spelling:ignore:`k8s`
     - Configure Kubernetes specific configuration
     - object
     - ``{}``
   * - :spelling:ignore:`k8sClientRateLimit`
     - Configure the client side rate limit for the agent and operator  If the amount of requests to the Kubernetes API server exceeds the configured rate limit, the agent and operator will start to throttle requests by delaying them until there is budget or the request times out.
     - object
     - ``{"burst":10,"qps":5}``
   * - :spelling:ignore:`k8sClientRateLimit`
     - Configure the client side rate limit for the agent and operator  If the amount of requests to the Kubernetes API server exceeds the configured rate limit, the agent and operator will start to throttle requests by delaying them until there is budget or the request times out.
     - object
     - ``{"burst":10,"qps":5}``
   * - :spelling:ignore:`k8sClientRateLimit.burst`
     - The burst request rate in requests per second. The rate limiter will allow short bursts with a higher rate.
     - int
     - ``10``
   * - :spelling:ignore:`k8sClientRateLimit.burst`
     - The burst request rate in requests per second. The rate limiter will allow short bursts with a higher rate.
     - int
     - ``10``
   * - :spelling:ignore:`k8sClientRateLimit.qps`
     - The sustained request rate in requests per second.
     - int
     - ``5``
   * - :spelling:ignore:`k8sClientRateLimit.qps`
     - The sustained request rate in requests per second.
     - int
     - ``5``
   * - :spelling:ignore:`k8sNetworkPolicy.enabled`
     - Enable support for K8s NetworkPolicy
     - bool
     - ``true``
   * - :spelling:ignore:`k8sServiceHost`
     - Kubernetes service host
     - string
     - ``""``
   * - :spelling:ignore:`k8sServicePort`
     - Kubernetes service port
     - string
     - ``""``
   * - :spelling:ignore:`keepDeprecatedLabels`
     - Keep the deprecated selector labels when deploying Cilium DaemonSet.
     - bool
     - ``false``
   * - :spelling:ignore:`keepDeprecatedProbes`
     - Keep the deprecated probes when deploying Cilium DaemonSet
     - bool
     - ``false``
   * - :spelling:ignore:`kubeConfigPath`
     - Kubernetes config path
     - string
     - ``"~/.kube/config"``
   * - :spelling:ignore:`kubeProxyReplacementHealthzBindAddr`
     - healthz server bind address for the kube-proxy replacement. To enable set the value to '0.0.0.0:10256' for all ipv4 addresses and this '[::]:10256' for all ipv6 addresses. By default it is disabled.
     - string
     - ``""``
   * - :spelling:ignore:`l2NeighDiscovery.enabled`
     - Enable L2 neighbor discovery in the agent
     - bool
     - ``true``
   * - :spelling:ignore:`l2NeighDiscovery.refreshPeriod`
     - Override the agent's default neighbor resolution refresh period.
     - string
     - ``"30s"``
   * - :spelling:ignore:`l2announcements`
     - Configure L2 announcements
     - object
     - ``{"enabled":false}``
   * - :spelling:ignore:`l2announcements.enabled`
     - Enable L2 announcements
     - bool
     - ``false``
   * - :spelling:ignore:`l2podAnnouncements`
     - Configure L2 pod announcements
     - object
     - ``{"enabled":false,"interface":"eth0"}``
   * - :spelling:ignore:`l2podAnnouncements.enabled`
     - Enable L2 pod announcements
     - bool
     - ``false``
   * - :spelling:ignore:`l2podAnnouncements.interface`
     - Interface used for sending Gratuitous ARP pod announcements
     - string
     - ``"eth0"``
   * - :spelling:ignore:`l7Proxy`
     - Enable Layer 7 network policy.
     - bool
     - ``true``
   * - :spelling:ignore:`livenessProbe.failureThreshold`
     - failure threshold of liveness probe
     - int
     - ``10``
   * - :spelling:ignore:`livenessProbe.periodSeconds`
     - interval between checks of the liveness probe
     - int
     - ``30``
   * - :spelling:ignore:`loadBalancer`
     - Configure service load balancing
     - object
     - ``{"l7":{"algorithm":"round_robin","backend":"disabled","ports":[]}}``
   * - :spelling:ignore:`loadBalancer.l7`
     - L7 LoadBalancer
     - object
     - ``{"algorithm":"round_robin","backend":"disabled","ports":[]}``
   * - :spelling:ignore:`loadBalancer.l7.algorithm`
     - Default LB algorithm The default LB algorithm to be used for services, which can be overridden by the service annotation (e.g. service.cilium.io/lb-l7-algorithm) Applicable values: round_robin, least_request, random
     - string
     - ``"round_robin"``
   * - :spelling:ignore:`loadBalancer.l7.backend`
     - Enable L7 service load balancing via envoy proxy. The request to a k8s service, which has specific annotation e.g. service.cilium.io/lb-l7, will be forwarded to the local backend proxy to be load balanced to the service endpoints. Please refer to docs for supported annotations for more configuration.  Applicable values:   - envoy: Enable L7 load balancing via envoy proxy. This will automatically set enable-envoy-config as well.   - disabled: Disable L7 load balancing by way of service annotation.
     - string
     - ``"disabled"``
   * - :spelling:ignore:`loadBalancer.l7.ports`
     - List of ports from service to be automatically redirected to above backend. Any service exposing one of these ports will be automatically redirected. Fine-grained control can be achieved by using the service annotation.
     - list
     - ``[]``
   * - :spelling:ignore:`localRedirectPolicy`
     - Enable Local Redirect Policy.
     - bool
     - ``false``
   * - :spelling:ignore:`logSystemLoad`
     - Enables periodic logging of system load
     - bool
     - ``false``
   * - :spelling:ignore:`maglev`
     - Configure maglev consistent hashing
     - object
     - ``{}``
   * - :spelling:ignore:`monitor`
     - cilium-monitor sidecar.
     - object
     - ``{"enabled":false}``
   * - :spelling:ignore:`monitor.enabled`
     - Enable the cilium-monitor sidecar.
     - bool
     - ``false``
   * - :spelling:ignore:`name`
     - Agent container name.
     - string
     - ``"cilium"``
   * - :spelling:ignore:`nat46x64Gateway`
     - Configure standalone NAT46/NAT64 gateway
     - object
     - ``{"enabled":false}``
   * - :spelling:ignore:`nat46x64Gateway.enabled`
     - Enable RFC8215-prefixed translation
     - bool
     - ``false``
   * - :spelling:ignore:`nodePort`
     - Configure N-S k8s service loadbalancing
     - object
     - ``{"autoProtectPortRange":true,"bindProtection":true,"enableHealthCheck":true,"enabled":false}``
   * - :spelling:ignore:`nodePort.autoProtectPortRange`
     - Append NodePort range to ip_local_reserved_ports if clash with ephemeral ports is detected.
     - bool
     - ``true``
   * - :spelling:ignore:`nodePort.bindProtection`
     - Set to true to prevent applications binding to service ports.
     - bool
     - ``true``
   * - :spelling:ignore:`nodePort.enableHealthCheck`
     - Enable healthcheck nodePort server for NodePort services
     - bool
     - ``true``
   * - :spelling:ignore:`nodePort.enabled`
     - Enable the Cilium NodePort service implementation.
     - bool
     - ``false``
   * - :spelling:ignore:`nodeSelector`
     - Node selector for cilium-agent.
     - object
     - ``{"kubernetes.io/os":"linux"}``
   * - :spelling:ignore:`nodeinit.affinity`
     - Affinity for cilium-nodeinit
     - object
     - ``{}``
   * - :spelling:ignore:`nodeinit.bootstrapFile`
     - bootstrapFile is the location of the file where the bootstrap timestamp is written by the node-init DaemonSet
     - string
     - ``"/tmp/cilium-bootstrap.d/cilium-bootstrap-time"``
   * - :spelling:ignore:`nodeinit.enabled`
     - Enable the node initialization DaemonSet
     - bool
     - ``false``
   * - :spelling:ignore:`nodeinit.extraEnv`
     - Additional nodeinit environment variables.
     - list
     - ``[]``
   * - :spelling:ignore:`nodeinit.extraVolumeMounts`
     - Additional nodeinit volumeMounts.
     - list
     - ``[]``
   * - :spelling:ignore:`nodeinit.extraVolumes`
     - Additional nodeinit volumes.
     - list
     - ``[]``
   * - :spelling:ignore:`nodeinit.image`
     - node-init image.
     - object
     - ``{"override":null,"pullPolicy":"Always","repository":"quay.io/cilium/startup-script","tag":"62093c5c233ea914bfa26a10ba41f8780d9b737f"}``
   * - :spelling:ignore:`nodeinit.nodeSelector`
     - Node labels for nodeinit pod assignment ref: https://kubernetes.io/docs/concepts/scheduling-eviction/assign-pod-node/#nodeselector
     - object
     - ``{"kubernetes.io/os":"linux"}``
   * - :spelling:ignore:`nodeinit.podAnnotations`
     - Annotations to be added to node-init pods.
     - object
     - ``{}``
   * - :spelling:ignore:`nodeinit.podLabels`
     - Labels to be added to node-init pods.
     - object
     - ``{}``
   * - :spelling:ignore:`nodeinit.prestop`
     - prestop offers way to customize prestop nodeinit script (pre and post position)
     - object
     - ``{"postScript":"","preScript":""}``
   * - :spelling:ignore:`nodeinit.priorityClassName`
     - The priority class to use for the nodeinit pod.
     - string
     - ``""``
   * - :spelling:ignore:`nodeinit.resources`
     - nodeinit resource limits & requests ref: https://kubernetes.io/docs/concepts/configuration/manage-resources-containers/
     - object
     - ``{"requests":{"cpu":"100m","memory":"100Mi"}}``
   * - :spelling:ignore:`nodeinit.securityContext`
     - Security context to be added to nodeinit pods.
     - object
     - ``{"capabilities":{"add":["SYS_MODULE","NET_ADMIN","SYS_ADMIN","SYS_CHROOT","SYS_PTRACE"]},"privileged":false,"seLinuxOptions":{"level":"s0","type":"spc_t"}}``
   * - :spelling:ignore:`nodeinit.startup`
     - startup offers way to customize startup nodeinit script (pre and post position)
     - object
     - ``{"postScript":"","preScript":""}``
   * - :spelling:ignore:`nodeinit.tolerations`
     - Node tolerations for nodeinit scheduling to nodes with taints ref: https://kubernetes.io/docs/concepts/scheduling-eviction/taint-and-toleration/
     - list
     - ``[{"operator":"Exists"}]``
   * - :spelling:ignore:`nodeinit.updateStrategy`
     - node-init update strategy
     - object
     - ``{"type":"RollingUpdate"}``
   * - :spelling:ignore:`operator.affinity`
     - Affinity for cilium-operator
     - object
     - ``{"podAntiAffinity":{"requiredDuringSchedulingIgnoredDuringExecution":[{"labelSelector":{"matchLabels":{"io.cilium/app":"operator"}},"topologyKey":"kubernetes.io/hostname"}]}}``
   * - :spelling:ignore:`operator.dashboards`
     - Grafana dashboards for cilium-operator grafana can import dashboards based on the label and value ref: https://github.com/grafana/helm-charts/tree/main/charts/grafana#sidecar-for-dashboards
     - object
     - ``{"annotations":{},"enabled":false,"label":"grafana_dashboard","labelValue":"1","namespace":null}``
   * - :spelling:ignore:`operator.dnsPolicy`
     - DNS policy for Cilium operator pods. Ref: https://kubernetes.io/docs/concepts/services-networking/dns-pod-service/#pod-s-dns-policy
     - string
     - ``""``
   * - :spelling:ignore:`operator.enabled`
     - Enable the cilium-operator component (required).
     - bool
     - ``true``
   * - :spelling:ignore:`operator.endpointGCInterval`
     - Interval for endpoint garbage collection.
     - string
     - ``"5m0s"``
   * - :spelling:ignore:`operator.extraArgs`
     - Additional cilium-operator container arguments.
     - list
     - ``[]``
   * - :spelling:ignore:`operator.extraEnv`
     - Additional cilium-operator environment variables.
     - list
     - ``[]``
   * - :spelling:ignore:`operator.extraHostPathMounts`
     - Additional cilium-operator hostPath mounts.
     - list
     - ``[]``
   * - :spelling:ignore:`operator.extraVolumeMounts`
     - Additional cilium-operator volumeMounts.
     - list
     - ``[]``
   * - :spelling:ignore:`operator.extraVolumes`
     - Additional cilium-operator volumes.
     - list
     - ``[]``
   * - :spelling:ignore:`operator.identityGCInterval`
     - Interval for identity garbage collection.
     - string
     - ``"15m0s"``
   * - :spelling:ignore:`operator.identityHeartbeatTimeout`
     - Timeout for identity heartbeats.
     - string
     - ``"30m0s"``
   * - :spelling:ignore:`operator.image`
     - cilium-operator image.
     - object
     - ``{"alibabacloudDigest":"","awsDigest":"","azureDigest":"","genericDigest":"","override":null,"pullPolicy":"Always","repository":"quay.io/cilium/operator","suffix":"-ci","tag":"latest","useDigest":false}``
   * - :spelling:ignore:`operator.nodeGCInterval`
     - Interval for cilium node garbage collection.
     - string
     - ``"5m0s"``
   * - :spelling:ignore:`operator.nodeSelector`
     - Node labels for cilium-operator pod assignment ref: https://kubernetes.io/docs/concepts/scheduling-eviction/assign-pod-node/#nodeselector
     - object
     - ``{"kubernetes.io/os":"linux"}``
   * - :spelling:ignore:`operator.podAnnotations`
     - Annotations to be added to cilium-operator pods
     - object
     - ``{}``
   * - :spelling:ignore:`operator.podDisruptionBudget.enabled`
     - enable PodDisruptionBudget ref: https://kubernetes.io/docs/concepts/workloads/pods/disruptions/
     - bool
     - ``false``
   * - :spelling:ignore:`operator.podDisruptionBudget.maxUnavailable`
     - Maximum number/percentage of pods that may be made unavailable
     - int
     - ``1``
   * - :spelling:ignore:`operator.podDisruptionBudget.minAvailable`
     - Minimum number/percentage of pods that should remain scheduled. When it's set, maxUnavailable must be disabled by ``maxUnavailable: null``
     - string
     - ``nil``
   * - :spelling:ignore:`operator.podLabels`
     - Labels to be added to cilium-operator pods
     - object
     - ``{}``
   * - :spelling:ignore:`operator.podSecurityContext`
     - Security context to be added to cilium-operator pods
     - object
     - ``{}``
   * - :spelling:ignore:`operator.pprof.address`
     - Configure pprof listen address for cilium-operator
     - string
     - ``"localhost"``
   * - :spelling:ignore:`operator.pprof.enabled`
     - Enable pprof for cilium-operator
     - bool
     - ``false``
   * - :spelling:ignore:`operator.pprof.port`
     - Configure pprof listen port for cilium-operator
     - int
     - ``6061``
   * - :spelling:ignore:`operator.priorityClassName`
     - The priority class to use for cilium-operator
     - string
     - ``""``
   * - :spelling:ignore:`operator.prometheus`
     - Enable prometheus metrics for cilium-operator on the configured port at /metrics
     - object
     - ``{"enabled":false,"port":9963,"serviceMonitor":{"annotations":{},"enabled":false,"interval":"10s","labels":{},"metricRelabelings":null,"relabelings":null}}``
   * - :spelling:ignore:`operator.prometheus.serviceMonitor.annotations`
     - Annotations to add to ServiceMonitor cilium-operator
     - object
     - ``{}``
   * - :spelling:ignore:`operator.prometheus.serviceMonitor.enabled`
     - Enable service monitors. This requires the prometheus CRDs to be available (see https://github.com/prometheus-operator/prometheus-operator/blob/main/example/prometheus-operator-crd/monitoring.coreos.com_servicemonitors.yaml)
     - bool
     - ``false``
   * - :spelling:ignore:`operator.prometheus.serviceMonitor.interval`
     - Interval for scrape metrics.
     - string
     - ``"10s"``
   * - :spelling:ignore:`operator.prometheus.serviceMonitor.labels`
     - Labels to add to ServiceMonitor cilium-operator
     - object
     - ``{}``
   * - :spelling:ignore:`operator.prometheus.serviceMonitor.metricRelabelings`
     - Metrics relabeling configs for the ServiceMonitor cilium-operator
     - string
     - ``nil``
   * - :spelling:ignore:`operator.prometheus.serviceMonitor.relabelings`
     - Relabeling configs for the ServiceMonitor cilium-operator
     - string
     - ``nil``
   * - :spelling:ignore:`operator.removeNodeTaints`
     - Remove Cilium node taint from Kubernetes nodes that have a healthy Cilium pod running.
     - bool
     - ``true``
   * - :spelling:ignore:`operator.replicas`
     - Number of replicas to run for the cilium-operator deployment
     - int
     - ``2``
   * - :spelling:ignore:`operator.resources`
     - cilium-operator resource limits & requests ref: https://kubernetes.io/docs/concepts/configuration/manage-resources-containers/
     - object
     - ``{}``
   * - :spelling:ignore:`operator.rollOutPods`
     - Roll out cilium-operator pods automatically when configmap is updated.
     - bool
     - ``false``
   * - :spelling:ignore:`operator.securityContext`
     - Security context to be added to cilium-operator pods
     - object
     - ``{}``
   * - :spelling:ignore:`operator.setNodeNetworkStatus`
     - Set Node condition NetworkUnavailable to 'false' with the reason 'CiliumIsUp' for nodes that have a healthy Cilium pod.
     - bool
     - ``true``
   * - :spelling:ignore:`operator.setNodeTaints`
     - Taint nodes where Cilium is scheduled but not running. This prevents pods from being scheduled to nodes where Cilium is not the default CNI provider.
     - string
     - same as removeNodeTaints
   * - :spelling:ignore:`operator.skipCNPStatusStartupClean`
     - Skip CNP node status clean up at operator startup.
     - bool
     - ``false``
   * - :spelling:ignore:`operator.skipCRDCreation`
     - Skip CRDs creation for cilium-operator
     - bool
     - ``false``
   * - :spelling:ignore:`operator.tolerations`
     - Node tolerations for cilium-operator scheduling to nodes with taints ref: https://kubernetes.io/docs/concepts/scheduling-eviction/taint-and-toleration/
     - list
     - ``[{"operator":"Exists"}]``
   * - :spelling:ignore:`operator.topologySpreadConstraints`
     - Pod topology spread constraints for cilium-operator
     - list
     - ``[]``
   * - :spelling:ignore:`operator.unmanagedPodWatcher.intervalSeconds`
     - Interval, in seconds, to check if there are any pods that are not managed by Cilium.
     - int
     - ``15``
   * - :spelling:ignore:`operator.unmanagedPodWatcher.restart`
     - Restart any pod that are not managed by Cilium.
     - bool
     - ``true``
   * - :spelling:ignore:`operator.updateStrategy`
     - cilium-operator update strategy
     - object
     - ``{"rollingUpdate":{"maxSurge":"25%","maxUnavailable":"50%"},"type":"RollingUpdate"}``
   * - :spelling:ignore:`pmtuDiscovery.enabled`
     - Enable path MTU discovery to send ICMP fragmentation-needed replies to the client.
     - bool
     - ``false``
   * - :spelling:ignore:`podAnnotations`
     - Annotations to be added to agent pods
     - object
     - ``{}``
   * - :spelling:ignore:`podLabels`
     - Labels to be added to agent pods
     - object
     - ``{}``
   * - :spelling:ignore:`podSecurityContext`
     - Security Context for cilium-agent pods.
     - object
     - ``{}``
   * - :spelling:ignore:`policyEnforcementMode`
     - The agent can be put into one of the three policy enforcement modes: default, always and never. ref: https://docs.cilium.io/en/stable/security/policy/intro/#policy-enforcement-modes
     - string
     - ``"default"``
   * - :spelling:ignore:`pprof.address`
     - Configure pprof listen address for cilium-agent
     - string
     - ``"localhost"``
   * - :spelling:ignore:`pprof.enabled`
     - Enable pprof for cilium-agent
     - bool
     - ``false``
   * - :spelling:ignore:`pprof.port`
     - Configure pprof listen port for cilium-agent
     - int
     - ``6060``
   * - :spelling:ignore:`preflight.affinity`
     - Affinity for cilium-preflight
     - object
     - ``{"podAffinity":{"requiredDuringSchedulingIgnoredDuringExecution":[{"labelSelector":{"matchLabels":{"k8s-app":"cilium"}},"topologyKey":"kubernetes.io/hostname"}]}}``
   * - :spelling:ignore:`preflight.enabled`
     - Enable Cilium pre-flight resources (required for upgrade)
     - bool
     - ``false``
   * - :spelling:ignore:`preflight.extraEnv`
     - Additional preflight environment variables.
     - list
     - ``[]``
   * - :spelling:ignore:`preflight.extraVolumeMounts`
     - Additional preflight volumeMounts.
     - list
     - ``[]``
   * - :spelling:ignore:`preflight.extraVolumes`
     - Additional preflight volumes.
     - list
     - ``[]``
   * - :spelling:ignore:`preflight.image`
     - Cilium pre-flight image.
     - object
     - ``{"digest":"","override":null,"pullPolicy":"Always","repository":"quay.io/cilium/cilium-ci","tag":"latest","useDigest":false}``
   * - :spelling:ignore:`preflight.nodeSelector`
     - Node labels for preflight pod assignment ref: https://kubernetes.io/docs/concepts/scheduling-eviction/assign-pod-node/#nodeselector
     - object
     - ``{"kubernetes.io/os":"linux"}``
   * - :spelling:ignore:`preflight.podAnnotations`
     - Annotations to be added to preflight pods
     - object
     - ``{}``
   * - :spelling:ignore:`preflight.podDisruptionBudget.enabled`
     - enable PodDisruptionBudget ref: https://kubernetes.io/docs/concepts/workloads/pods/disruptions/
     - bool
     - ``false``
   * - :spelling:ignore:`preflight.podDisruptionBudget.maxUnavailable`
     - Maximum number/percentage of pods that may be made unavailable
     - int
     - ``1``
   * - :spelling:ignore:`preflight.podDisruptionBudget.minAvailable`
     - Minimum number/percentage of pods that should remain scheduled. When it's set, maxUnavailable must be disabled by ``maxUnavailable: null``
     - string
     - ``nil``
   * - :spelling:ignore:`preflight.podLabels`
     - Labels to be added to the preflight pod.
     - object
     - ``{}``
   * - :spelling:ignore:`preflight.podSecurityContext`
     - Security context to be added to preflight pods.
     - object
     - ``{}``
   * - :spelling:ignore:`preflight.priorityClassName`
     - The priority class to use for the preflight pod.
     - string
     - ``""``
   * - :spelling:ignore:`preflight.resources`
     - preflight resource limits & requests ref: https://kubernetes.io/docs/concepts/configuration/manage-resources-containers/
     - object
     - ``{}``
   * - :spelling:ignore:`preflight.securityContext`
     - Security context to be added to preflight pods
     - object
     - ``{}``
   * - :spelling:ignore:`preflight.terminationGracePeriodSeconds`
     - Configure termination grace period for preflight Deployment and DaemonSet.
     - int
     - ``1``
   * - :spelling:ignore:`preflight.tofqdnsPreCache`
     - Path to write the ``--tofqdns-pre-cache`` file to.
     - string
     - ``""``
   * - :spelling:ignore:`preflight.tolerations`
     - Node tolerations for preflight scheduling to nodes with taints ref: https://kubernetes.io/docs/concepts/scheduling-eviction/taint-and-toleration/
     - list
     - ``[{"effect":"NoSchedule","key":"node.kubernetes.io/not-ready"},{"effect":"NoSchedule","key":"node-role.kubernetes.io/master"},{"effect":"NoSchedule","key":"node-role.kubernetes.io/control-plane"},{"effect":"NoSchedule","key":"node.cloudprovider.kubernetes.io/uninitialized","value":"true"},{"key":"CriticalAddonsOnly","operator":"Exists"}]``
   * - :spelling:ignore:`preflight.updateStrategy`
     - preflight update strategy
     - object
     - ``{"type":"RollingUpdate"}``
   * - :spelling:ignore:`preflight.validateCNPs`
     - By default we should always validate the installed CNPs before upgrading Cilium. This will make sure the user will have the policies deployed in the cluster with the right schema.
     - bool
     - ``true``
   * - :spelling:ignore:`priorityClassName`
     - The priority class to use for cilium-agent.
     - string
     - ``""``
   * - :spelling:ignore:`prometheus`
     - Configure prometheus metrics on the configured port at /metrics
     - object
     - ``{"enabled":false,"metrics":null,"port":9962,"serviceMonitor":{"annotations":{},"enabled":false,"interval":"10s","labels":{},"metricRelabelings":null,"relabelings":[{"replacement":"${1}","sourceLabels":["__meta_kubernetes_pod_node_name"],"targetLabel":"node"}],"trustCRDsExist":false}}``
   * - :spelling:ignore:`prometheus.metrics`
     - Metrics that should be enabled or disabled from the default metric list. The list is expected to be separated by a space. (+metric_foo to enable metric_foo , -metric_bar to disable metric_bar). ref: https://docs.cilium.io/en/stable/observability/metrics/
     - string
     - ``nil``
   * - :spelling:ignore:`prometheus.serviceMonitor.annotations`
     - Annotations to add to ServiceMonitor cilium-agent
     - object
     - ``{}``
   * - :spelling:ignore:`prometheus.serviceMonitor.enabled`
     - Enable service monitors. This requires the prometheus CRDs to be available (see https://github.com/prometheus-operator/prometheus-operator/blob/main/example/prometheus-operator-crd/monitoring.coreos.com_servicemonitors.yaml)
     - bool
     - ``false``
   * - :spelling:ignore:`prometheus.serviceMonitor.interval`
     - Interval for scrape metrics.
     - string
     - ``"10s"``
   * - :spelling:ignore:`prometheus.serviceMonitor.labels`
     - Labels to add to ServiceMonitor cilium-agent
     - object
     - ``{}``
   * - :spelling:ignore:`prometheus.serviceMonitor.metricRelabelings`
     - Metrics relabeling configs for the ServiceMonitor cilium-agent
     - string
     - ``nil``
   * - :spelling:ignore:`prometheus.serviceMonitor.relabelings`
     - Relabeling configs for the ServiceMonitor cilium-agent
     - list
     - ``[{"replacement":"${1}","sourceLabels":["__meta_kubernetes_pod_node_name"],"targetLabel":"node"}]``
   * - :spelling:ignore:`prometheus.serviceMonitor.trustCRDsExist`
     - Set to ``true`` and helm will not check for monitoring.coreos.com/v1 CRDs before deploying
     - bool
     - ``false``
   * - :spelling:ignore:`proxy`
     - Configure Istio proxy options.
     - object
     - ``{"prometheus":{"enabled":true,"port":null},"sidecarImageRegex":"cilium/istio_proxy"}``
   * - :spelling:ignore:`proxy.prometheus.enabled`
     - Deprecated in favor of envoy.prometheus.enabled
     - bool
     - ``true``
   * - :spelling:ignore:`proxy.prometheus.port`
     - Deprecated in favor of envoy.prometheus.port
     - string
     - ``nil``
   * - :spelling:ignore:`proxy.sidecarImageRegex`
     - Regular expression matching compatible Istio sidecar istio-proxy container image names
     - string
     - ``"cilium/istio_proxy"``
   * - :spelling:ignore:`rbac.create`
     - Enable creation of Resource-Based Access Control configuration.
     - bool
     - ``true``
   * - :spelling:ignore:`readinessProbe.failureThreshold`
     - failure threshold of readiness probe
     - int
     - ``3``
   * - :spelling:ignore:`readinessProbe.periodSeconds`
     - interval between checks of the readiness probe
     - int
     - ``30``
   * - :spelling:ignore:`remoteNodeIdentity`
     - Enable use of the remote node identity. ref: https://docs.cilium.io/en/v1.7/install/upgrade/#configmap-remote-node-identity
     - bool
     - ``true``
   * - :spelling:ignore:`resourceQuotas`
     - Enable resource quotas for priority classes used in the cluster.
     - object
     - ``{"cilium":{"hard":{"pods":"10k"}},"enabled":false,"operator":{"hard":{"pods":"15"}}}``
   * - :spelling:ignore:`resources`
     - Agent resource limits & requests ref: https://kubernetes.io/docs/concepts/configuration/manage-resources-containers/
     - object
     - ``{}``
   * - :spelling:ignore:`rollOutCiliumPods`
     - Roll out cilium agent pods automatically when configmap is updated.
     - bool
     - ``false``
   * - :spelling:ignore:`routingMode`
     - Enable native-routing mode or tunneling mode.
     - string
     - ``"tunnel"``
   * - :spelling:ignore:`sctp`
     - SCTP Configuration Values
     - object
     - ``{"enabled":false}``
   * - :spelling:ignore:`sctp.enabled`
     - Enable SCTP support. NOTE: Currently, SCTP support does not support rewriting ports or multihoming.
     - bool
     - ``false``
   * - :spelling:ignore:`securityContext.capabilities.applySysctlOverwrites`
     - capabilities for the ``apply-sysctl-overwrites`` init container
     - list
     - ``["SYS_ADMIN","SYS_CHROOT","SYS_PTRACE"]``
   * - :spelling:ignore:`securityContext.capabilities.ciliumAgent`
     - Capabilities for the ``cilium-agent`` container
     - list
     - ``["CHOWN","KILL","NET_ADMIN","NET_RAW","IPC_LOCK","SYS_MODULE","SYS_ADMIN","SYS_RESOURCE","DAC_OVERRIDE","FOWNER","SETGID","SETUID"]``
   * - :spelling:ignore:`securityContext.capabilities.cleanCiliumState`
     - Capabilities for the ``clean-cilium-state`` init container
     - list
     - ``["NET_ADMIN","SYS_MODULE","SYS_ADMIN","SYS_RESOURCE"]``
   * - :spelling:ignore:`securityContext.capabilities.mountCgroup`
     - Capabilities for the ``mount-cgroup`` init container
     - list
     - ``["SYS_ADMIN","SYS_CHROOT","SYS_PTRACE"]``
   * - :spelling:ignore:`securityContext.privileged`
     - Run the pod with elevated privileges
     - bool
     - ``false``
   * - :spelling:ignore:`securityContext.seLinuxOptions`
     - SELinux options for the ``cilium-agent`` and init containers
     - object
     - ``{"level":"s0","type":"spc_t"}``
   * - :spelling:ignore:`serviceAccounts`
     - Define serviceAccount names for components.
     - object
     - Component's fully qualified name.
   * - :spelling:ignore:`serviceAccounts.clustermeshcertgen`
     - Clustermeshcertgen is used if clustermesh.apiserver.tls.auto.method=cronJob
     - object
     - ``{"annotations":{},"automount":true,"create":true,"name":"clustermesh-apiserver-generate-certs"}``
   * - :spelling:ignore:`serviceAccounts.hubblecertgen`
     - Hubblecertgen is used if hubble.tls.auto.method=cronJob
     - object
     - ``{"annotations":{},"automount":true,"create":true,"name":"hubble-generate-certs"}``
   * - :spelling:ignore:`serviceAccounts.nodeinit.enabled`
     - Enabled is temporary until https://github.com/cilium/cilium-cli/issues/1396 is implemented. Cilium CLI doesn't create the SAs for node-init, thus the workaround. Helm is not affected by this issue. Name and automount can be configured, if enabled is set to true. Otherwise, they are ignored. Enabled can be removed once the issue is fixed. Cilium-nodeinit DS must also be fixed.
     - bool
     - ``false``
   * - :spelling:ignore:`sleepAfterInit`
     - Do not run Cilium agent when running with clean mode. Useful to completely uninstall Cilium as it will stop Cilium from starting and create artifacts in the node.
     - bool
     - ``false``
   * - :spelling:ignore:`socketLB`
     - Configure socket LB
     - object
     - ``{"enabled":false}``
   * - :spelling:ignore:`socketLB.enabled`
     - Enable socket LB
     - bool
     - ``false``
   * - :spelling:ignore:`startupProbe.failureThreshold`
     - failure threshold of startup probe. 105 x 2s translates to the old behaviour of the readiness probe (120s delay + 30 x 3s)
     - int
     - ``105``
   * - :spelling:ignore:`startupProbe.periodSeconds`
     - interval between checks of the startup probe
     - int
     - ``2``
   * - :spelling:ignore:`svcSourceRangeCheck`
     - Enable check of service source ranges (currently, only for LoadBalancer).
     - bool
     - ``true``
   * - :spelling:ignore:`synchronizeK8sNodes`
     - Synchronize Kubernetes nodes to kvstore and perform CNP GC.
     - bool
     - ``true``
   * - :spelling:ignore:`terminationGracePeriodSeconds`
     - Configure termination grace period for cilium-agent DaemonSet.
     - int
     - ``1``
   * - :spelling:ignore:`tls`
     - Configure TLS configuration in the agent.
     - object
     - ``{"ca":{"cert":"","certValidityDuration":1095,"key":""},"caBundle":{"enabled":false,"key":"ca.crt","name":"cilium-root-ca.crt","useSecret":false},"secretsBackend":"local"}``
   * - :spelling:ignore:`tls.ca`
     - Base64 encoded PEM values for the CA certificate and private key. This can be used as common CA to generate certificates used by hubble and clustermesh components. It is neither required nor used when cert-manager is used to generate the certificates.
     - object
     - ``{"cert":"","certValidityDuration":1095,"key":""}``
   * - :spelling:ignore:`tls.ca.cert`
     - Optional CA cert. If it is provided, it will be used by cilium to generate all other certificates. Otherwise, an ephemeral CA is generated.
     - string
     - ``""``
   * - :spelling:ignore:`tls.ca.certValidityDuration`
     - Generated certificates validity duration in days. This will be used for auto generated CA.
     - int
     - ``1095``
   * - :spelling:ignore:`tls.ca.key`
     - Optional CA private key. If it is provided, it will be used by cilium to generate all other certificates. Otherwise, an ephemeral CA is generated.
     - string
     - ``""``
   * - :spelling:ignore:`tls.caBundle`
     - Configure the CA trust bundle used for the validation of the certificates leveraged by hubble and clustermesh. When enabled, it overrides the content of the 'ca.crt' field of the respective certificates, allowing for CA rotation with no down-time.
     - object
     - ``{"enabled":false,"key":"ca.crt","name":"cilium-root-ca.crt","useSecret":false}``
   * - :spelling:ignore:`tls.caBundle.enabled`
     - Enable the use of the CA trust bundle.
     - bool
     - ``false``
   * - :spelling:ignore:`tls.caBundle.key`
     - Entry of the ConfigMap containing the CA trust bundle.
     - string
     - ``"ca.crt"``
   * - :spelling:ignore:`tls.caBundle.name`
     - Name of the ConfigMap containing the CA trust bundle.
     - string
     - ``"cilium-root-ca.crt"``
   * - :spelling:ignore:`tls.caBundle.useSecret`
     - Use a Secret instead of a ConfigMap.
     - bool
     - ``false``
   * - :spelling:ignore:`tls.secretsBackend`
     - This configures how the Cilium agent loads the secrets used TLS-aware CiliumNetworkPolicies (namely the secrets referenced by terminatingTLS and originatingTLS). Possible values:   - local   - k8s
     - string
     - ``"local"``
   * - :spelling:ignore:`tolerations`
     - Node tolerations for agent scheduling to nodes with taints ref: https://kubernetes.io/docs/concepts/scheduling-eviction/taint-and-toleration/
     - list
     - ``[{"operator":"Exists"}]``
   * - :spelling:ignore:`tunnel`
     - Configure the encapsulation configuration for communication between nodes. Possible values:   - disabled   - vxlan (default)   - geneve
     - string
     - ``""``
   * - :spelling:ignore:`tunnelPort`
     - Configure VXLAN and Geneve tunnel port.
     - int
     - Port 8472 for VXLAN, Port 6081 for Geneve
   * - :spelling:ignore:`tunnelProtocol`
     - Tunneling protocol to use in tunneling mode and for ad-hoc tunnels.
     - string
     - ``"vxlan"``
   * - :spelling:ignore:`updateStrategy`
     - Cilium agent update strategy
     - object
     - ``{"rollingUpdate":{"maxUnavailable":2},"type":"RollingUpdate"}``
<<<<<<< HEAD
   * - validatingAdmissionPolicy.enabled
     - Enable support for Validating Admission Policy
     - bool
     - ``true``
   * - vtep.cidr
=======
   * - :spelling:ignore:`vtep.cidr`
>>>>>>> bbdad5d3
     - A space separated list of VTEP device CIDRs, for example "1.1.1.0/24 1.1.2.0/24"
     - string
     - ``""``
   * - :spelling:ignore:`vtep.enabled`
     - Enables VXLAN Tunnel Endpoint (VTEP) Integration (beta) to allow Cilium-managed pods to talk to third party VTEP devices over Cilium tunnel.
     - bool
     - ``false``
   * - :spelling:ignore:`vtep.endpoint`
     - A space separated list of VTEP device endpoint IPs, for example "1.1.1.1  1.1.2.1"
     - string
     - ``""``
   * - :spelling:ignore:`vtep.mac`
     - A space separated list of VTEP device MAC addresses (VTEP MAC), for example "x:x:x:x:x:x  y:y:y:y:y:y:y"
     - string
     - ``""``
   * - :spelling:ignore:`vtep.mask`
     - VTEP CIDRs Mask that applies to all VTEP CIDRs, for example "255.255.255.0"
     - string
     - ``""``
   * - :spelling:ignore:`waitForKubeProxy`
     - Wait for KUBE-PROXY-CANARY iptables rule to appear in "wait-for-kube-proxy" init container before launching cilium-agent. More context can be found in the commit message of below PR https://github.com/cilium/cilium/pull/20123
     - bool
     - ``false``
   * - :spelling:ignore:`wellKnownIdentities.enabled`
     - Enable the use of well-known identities.
     - bool
     - ``false``<|MERGE_RESOLUTION|>--- conflicted
+++ resolved
@@ -2740,15 +2740,11 @@
      - Cilium agent update strategy
      - object
      - ``{"rollingUpdate":{"maxUnavailable":2},"type":"RollingUpdate"}``
-<<<<<<< HEAD
    * - validatingAdmissionPolicy.enabled
      - Enable support for Validating Admission Policy
      - bool
      - ``true``
-   * - vtep.cidr
-=======
    * - :spelling:ignore:`vtep.cidr`
->>>>>>> bbdad5d3
      - A space separated list of VTEP device CIDRs, for example "1.1.1.0/24 1.1.2.0/24"
      - string
      - ``""``
