--- conflicted
+++ resolved
@@ -157,18 +157,11 @@
 	if len(add) > 0 {
 		endpointmanager.Mutex.Unlock()
 		errLabelsAdd := h.d.UpdateSecLabels(params.ID, add, labels.Labels{})
-<<<<<<< HEAD
 		endpointmanager.Mutex.Lock()
 		if errLabelsAdd != nil {
 			log.Errorf("Could not add labels %v while creating an ep %s", add, params.ID)
 			return errLabelsAdd
 		}
-=======
-		if errLabelsAdd != nil {
-			return errLabelsAdd
-		}
-		endpointmanager.Mutex.Lock()
->>>>>>> f95d29a3
 	}
 
 	ret := NewPutEndpointIDCreated()
