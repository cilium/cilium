# syntax=docker/dockerfile:1.13@sha256:426b85b823c113372f766a963f68cfd9cd4878e1bcc0fda58779127ee98a28eb

# Copyright Authors of Cilium
# SPDX-License-Identifier: Apache-2.0

ARG GOLANG_IMAGE=docker.io/library/golang:1.24.0@sha256:2b1cbf278ce05a2a310a3d695ebb176420117a8cfcfcc4e5e68a1bef5f6354da
# BUILDPLATFORM is an automatic platform ARG enabled by Docker BuildKit.
# Represents the plataform where the build is happening, do not mix with
# TARGETARCH
FROM --platform=${BUILDPLATFORM} ${GOLANG_IMAGE} AS builder

# TARGETOS is an automatic platform ARG enabled by Docker BuildKit.
ARG TARGETOS
# TARGETARCH is an automatic platform ARG enabled by Docker BuildKit.
ARG TARGETARCH

WORKDIR /go/src/github.com/cilium/cilium

RUN --mount=type=bind,readwrite,target=/go/src/github.com/cilium/cilium \
    --mount=type=cache,target=/root/.cache \
    --mount=type=cache,target=/go/pkg \
    make GOARCH=${TARGETARCH} DESTDIR=/out/${TARGETOS}/${TARGETARCH} $(echo $MODIFIERS | tr -d '"') \
    -C cilium-cli install

<<<<<<< HEAD
FROM docker.io/library/ubuntu:24.10@sha256:102bc1874fdb136fc2d218473f03cf84135cb7496fefdb9c026c0f553cfe1b6d AS release

=======
FROM docker.io/library/ubuntu:24.04@sha256:72297848456d5d37d1262630108ab308d3e9ec7ed1c3286a32fe09856619a782 AS release
>>>>>>> 8f02631f
# TARGETOS is an automatic platform ARG enabled by Docker BuildKit.
ARG TARGETOS
# TARGETARCH is an automatic platform ARG enabled by Docker BuildKit.
ARG TARGETARCH
LABEL maintainer="maintainer@cilium.io"
WORKDIR /root/app
COPY --from=builder /out/${TARGETOS}/${TARGETARCH}/usr/local/bin/cilium /usr/local/bin/cilium

# Install cloud CLIs. Based on these instructions:
# - https://cloud.google.com/sdk/docs/install#deb
# - https://docs.aws.amazon.com/cli/latest/userguide/getting-started-install.html
# - https://learn.microsoft.com/en-us/cli/azure/install-azure-cli-linux?pivots=apt#install-azure-cli
RUN apt-get update -y \
 && apt-get install -y curl gnupg unzip \
 && curl https://packages.cloud.google.com/apt/doc/apt-key.gpg | gpg --dearmor -o /usr/share/keyrings/cloud.google.gpg \
 && curl https://packages.cloud.google.com/apt/doc/apt-key.gpg | apt-key add - \
 && echo "deb [signed-by=/usr/share/keyrings/cloud.google.gpg] https://packages.cloud.google.com/apt cloud-sdk main" | tee -a /etc/apt/sources.list.d/google-cloud-sdk.list \
 && apt-get update -y \
 && apt-get install -y google-cloud-cli google-cloud-sdk-gke-gcloud-auth-plugin kubectl \
 && curl "https://awscli.amazonaws.com/awscli-exe-linux-x86_64.zip" -o "awscliv2.zip" \
 && unzip awscliv2.zip \
 && ./aws/install \
 && rm -r ./aws awscliv2.zip \
 && curl -sL https://aka.ms/InstallAzureCLIDeb | bash

ENTRYPOINT []<|MERGE_RESOLUTION|>--- conflicted
+++ resolved
@@ -22,12 +22,8 @@
     make GOARCH=${TARGETARCH} DESTDIR=/out/${TARGETOS}/${TARGETARCH} $(echo $MODIFIERS | tr -d '"') \
     -C cilium-cli install
 
-<<<<<<< HEAD
 FROM docker.io/library/ubuntu:24.10@sha256:102bc1874fdb136fc2d218473f03cf84135cb7496fefdb9c026c0f553cfe1b6d AS release
 
-=======
-FROM docker.io/library/ubuntu:24.04@sha256:72297848456d5d37d1262630108ab308d3e9ec7ed1c3286a32fe09856619a782 AS release
->>>>>>> 8f02631f
 # TARGETOS is an automatic platform ARG enabled by Docker BuildKit.
 ARG TARGETOS
 # TARGETARCH is an automatic platform ARG enabled by Docker BuildKit.
