{{- if and .Values.hubble.enabled .Values.hubble.relay.enabled }}
{{- $peerSvcPort := .Values.hubble.peerService.servicePort -}}
{{- if not .Values.hubble.peerService.servicePort }}
{{- $peerSvcPort = (.Values.hubble.tls.enabled | ternary 443 80) -}}
{{- end }}
---
apiVersion: v1
kind: ConfigMap
metadata:
  name: hubble-relay-config
  namespace: {{ template "cilium.namespace" . }}
data:
  config.yaml: |
    cluster-name: {{ .Values.cluster.name }}
<<<<<<< HEAD
    {{- if and .Values.hubble.enabled .Values.hubble.peerService.enabled }}
    peer-service: "hubble-peer.{{ template "cilium.namespace" . }}.svc.{{ .Values.hubble.peerService.clusterDomain }}:{{ $peerSvcPort }}"
    {{- else }}
    peer-service: unix://{{ .Values.hubble.socketPath }}
    {{- end }}
=======
    peer-service: "hubble-peer.{{ .Release.Namespace }}.svc.{{ .Values.hubble.peerService.clusterDomain }}:{{ $peerSvcPort }}"
>>>>>>> 95d3ee52
    listen-address: {{ .Values.hubble.relay.listenHost }}:{{ .Values.hubble.relay.listenPort }}
    gops: {{ .Values.hubble.relay.gops.enabled }}
    gops-port: {{ .Values.hubble.relay.gops.port | quote }}
    {{- if .Values.hubble.relay.pprof.enabled }}
    pprof: {{ .Values.hubble.relay.pprof.enabled | quote }}
    pprof-address: {{ .Values.hubble.relay.pprof.address | quote }}
    pprof-port: {{ .Values.hubble.relay.pprof.port | quote }}
    {{- end }}
    {{- if .Values.hubble.relay.prometheus.enabled }}
    metrics-listen-address: ":{{ .Values.hubble.relay.prometheus.port }}"
    {{- end }}
    dial-timeout: {{ .Values.hubble.relay.dialTimeout }}
    retry-timeout: {{ .Values.hubble.relay.retryTimeout }}
    sort-buffer-len-max: {{ .Values.hubble.relay.sortBufferLenMax }}
    sort-buffer-drain-timeout: {{ .Values.hubble.relay.sortBufferDrainTimeout }}
    {{- if .Values.hubble.tls.enabled }}
    tls-client-cert-file: /var/lib/hubble-relay/tls/client.crt
    tls-client-key-file: /var/lib/hubble-relay/tls/client.key
    tls-hubble-server-ca-files: /var/lib/hubble-relay/tls/hubble-server-ca.crt
    {{- else }}
    disable-client-tls: true
    {{- end }}
    {{- if and .Values.hubble.tls.enabled .Values.hubble.relay.tls.server.enabled }}
    tls-server-cert-file: /var/lib/hubble-relay/tls/server.crt
    tls-server-key-file: /var/lib/hubble-relay/tls/server.key
    {{- else }}
    disable-server-tls: true
    {{- end }}
{{- end }}<|MERGE_RESOLUTION|>--- conflicted
+++ resolved
@@ -12,15 +12,7 @@
 data:
   config.yaml: |
     cluster-name: {{ .Values.cluster.name }}
-<<<<<<< HEAD
-    {{- if and .Values.hubble.enabled .Values.hubble.peerService.enabled }}
     peer-service: "hubble-peer.{{ template "cilium.namespace" . }}.svc.{{ .Values.hubble.peerService.clusterDomain }}:{{ $peerSvcPort }}"
-    {{- else }}
-    peer-service: unix://{{ .Values.hubble.socketPath }}
-    {{- end }}
-=======
-    peer-service: "hubble-peer.{{ .Release.Namespace }}.svc.{{ .Values.hubble.peerService.clusterDomain }}:{{ $peerSvcPort }}"
->>>>>>> 95d3ee52
     listen-address: {{ .Values.hubble.relay.listenHost }}:{{ .Values.hubble.relay.listenPort }}
     gops: {{ .Values.hubble.relay.gops.enabled }}
     gops-port: {{ .Values.hubble.relay.gops.port | quote }}
