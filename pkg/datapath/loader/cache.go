--- conflicted
+++ resolved
@@ -13,16 +13,13 @@
 	"github.com/sirupsen/logrus"
 
 	"github.com/cilium/cilium/pkg/common"
+	"github.com/cilium/cilium/pkg/controller"
 	"github.com/cilium/cilium/pkg/datapath/loader/metrics"
 	datapath "github.com/cilium/cilium/pkg/datapath/types"
 	"github.com/cilium/cilium/pkg/defaults"
 	"github.com/cilium/cilium/pkg/lock"
 	"github.com/cilium/cilium/pkg/logging/logfields"
-<<<<<<< HEAD
-	"github.com/cilium/cilium/pkg/serializer"
-=======
 	"github.com/cilium/cilium/pkg/option"
->>>>>>> 9aa48611
 )
 
 var ignoredELFPrefixes = []string{
@@ -90,9 +87,8 @@
 	"identity_length",
 }
 
-<<<<<<< HEAD
 var templateDirWatcherControllerGroup = controller.NewGroup("template-dir-watcher")
-=======
+
 // RestoreTemplates populates the object cache from templates on the filesystem
 // at the specified path.
 func RestoreTemplates(stateDir string) error {
@@ -109,7 +105,6 @@
 		Err:  err,
 	}
 }
->>>>>>> 9aa48611
 
 // objectCache is a map from a hash of the datapath to the path on the
 // filesystem where its corresponding BPF object file exists.
