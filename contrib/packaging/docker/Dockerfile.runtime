--- conflicted
+++ resolved
@@ -39,13 +39,9 @@
 apt-get update && \
 apt-get install -y --no-install-recommends make git curl ca-certificates xz-utils \
 # Additional iproute2 build dependencies
-<<<<<<< HEAD
-  gcc git pkg-config bison flex build-essential python3 && \
-=======
   gcc git pkg-config bison flex build-essential \
 # Additional bpftool dependencies
   python3 && \
->>>>>>> f45ca161
 #
 # iproute2
 #
